--- conflicted
+++ resolved
@@ -119,205 +119,6 @@
     return cast(Dict, yaml_safe_load(p))
 
 
-<<<<<<< HEAD
-def get_default_container_name():
-    """Get the default container name for the bot.
-
-    The image is stored at `ghcr.io/regro/conda-forge-tick`.
-
-    If the environment variable `CF_TICK_CONTAINER_TAG` is set, then that tag is pulled.
-    Otherwise, we pull the tag `__version__`.
-    """
-    cname = (
-        f"{os.environ.get('CF_TICK_CONTAINER_NAME', 'ghcr.io/regro/conda-forge-tick')}"
-        + f":{os.environ.get('CF_TICK_CONTAINER_TAG', __version__)}"
-    )
-
-    return cname
-
-
-class ContainerRuntimeError(RuntimeError):
-    """An error raised when running a container fails."""
-
-    def __init__(self, *, error, name, cmd, returncode, traceback=None):
-        self.name = name
-        self.cmd = cmd
-        self.returncode = returncode
-        self.traceback = traceback
-        super().__init__(error)
-
-
-def get_default_container_run_args(
-    tmpfs_size_mb: int = DEFAULT_CONTAINER_TMPFS_SIZE_MB,
-):
-    """Get the default arguments for running a container.
-
-    Parameters
-    ----------
-    tmpfs_size_mb : int, optional
-        The size of the tmpfs in MB, by default 10.
-
-    Returns
-    -------
-    list
-        The command to run a container.
-    """
-    extra_env_vars = []
-    if os.environ.get("RUN_URL", None) is not None:
-        extra_env_vars.append("-e")
-        extra_env_vars.append("RUN_URL")
-
-    tmpfs_size_bytes = tmpfs_size_mb * 1000 * 1000
-    return (
-        [
-            "docker",
-            "run",
-            "-e",
-            "CF_TICK_IN_CONTAINER=true",
-        ]
-        + extra_env_vars
-        + [
-            "--security-opt=no-new-privileges",
-            "--read-only",
-            "--cap-drop=all",
-            "--mount",
-            f"type=tmpfs,destination=/tmp,tmpfs-mode=1777,tmpfs-size={tmpfs_size_bytes}",
-            "-m",
-            "6000m",
-            "--cpus",
-            "1",
-            "--ulimit",
-            "nofile=1024:1024",
-            "--ulimit",
-            "nproc=2048:2048",
-            "--rm",
-            "-i",
-        ]
-    )
-
-
-def run_container_task(
-    name: str,
-    args: Iterable[str],
-    json_loads: Callable = json.loads,
-    tmpfs_size_mb: int = DEFAULT_CONTAINER_TMPFS_SIZE_MB,
-    input: Optional[str] = None,
-    pass_env_vars: Optional[Iterable[str]] = None,
-    mount_readonly: bool = True,
-    mount_dir: Optional[str] = None,
-):
-    """Run a bot task in a container.
-
-    Parameters
-    ----------
-    name
-        The name of the task.
-    args
-        The arguments to pass to the container.
-    json_loads
-        The function to use to load JSON to a string, by default `json.loads`.
-    tmpfs_size_mb
-        The size of the tmpfs in MB, by default 10.
-    input
-        The input to pass to the container, by default None.
-    pass_env_vars
-        The environment variables to pass to the container, by default None.
-        You only pass the names of the environment variables. The values are
-        taken from the current environment.
-        If the environment variable is not set, it is not passed and no error is raised.
-    mount_dir
-        The directory to mount to the container at `/cf_tick_dir`, by default None.
-    mount_readonly
-        Whether to mount the directory as read-only, by default True.
-
-    Returns
-    -------
-    data : dict-like
-        The result of the task.
-    """
-    if mount_dir is not None:
-        mount_dir = os.path.abspath(mount_dir)
-        mnt_args = ["--mount", f"type=bind,source={mount_dir},destination=/cf_tick_dir"]
-        if mount_readonly:
-            mnt_args[-1] += ",readonly"
-    else:
-        mnt_args = []
-
-    env_args = []
-    for env_arg_name in pass_env_vars or []:
-        if env_arg_name not in os.environ:
-            logger.debug("environment variable %s not set, not passing", env_arg_name)
-            continue
-        env_args.extend(["-e", f"{env_arg_name}={os.environ[env_arg_name]}"])
-
-    log_level_str = str(logging.getLevelName(logger.getEffectiveLevel())).lower()
-    logger.debug("computed effective logging level: %s", log_level_str)
-
-    cmd = [
-        *get_default_container_run_args(tmpfs_size_mb=tmpfs_size_mb),
-        *mnt_args,
-        *env_args,
-        get_default_container_name(),
-        "/opt/conda/envs/cf-scripts/bin/python",
-        "-u",
-        "/opt/autotick-bot/docker/run_bot_task.py",
-        name,
-        *args,
-        "--log-level",
-        log_level_str,
-    ]
-    res = subprocess.run(
-        cmd,
-        stdout=subprocess.PIPE,
-        text=True,
-        input=input,
-    )
-    # we handle this ourselves to customize the error message
-    if res.returncode != 0:
-        raise ContainerRuntimeError(
-            error=f"Error running {name} in container - return code {res.returncode}:"
-            f"\ncmd: {pprint.pformat(cmd)}"
-            f"\noutput: {pprint.pformat(res.stdout)}",
-            name=name,
-            cmd=pprint.pformat(cmd),
-            returncode=res.returncode,
-        )
-
-    try:
-        ret = json_loads(res.stdout)
-    except json.JSONDecodeError:
-        raise ContainerRuntimeError(
-            error=f"Error running {name} in container - JSON could not parse stdout:"
-            f"\ncmd: {pprint.pformat(cmd)}"
-            f"\noutput: {pprint.pformat(res.stdout)}",
-            name=name,
-            cmd=pprint.pformat(cmd),
-            returncode=res.returncode,
-        )
-
-    if "error" in ret:
-        ret_str = (
-            ret["error"]
-            .split("(", maxsplit=1)[1]
-            .rsplit(")", maxsplit=1)[0]
-            .encode("raw_unicode_escape")
-            .decode("unicode_escape")
-        )
-        raise ContainerRuntimeError(
-            error=f"Error running {name} in container - error {ret['error'].split('(')[0]} raised:\n{ret_str}",
-            name=name,
-            cmd=pprint.pformat(cmd),
-            returncode=res.returncode,
-            traceback=ret["traceback"]
-            .encode("raw_unicode_escape")
-            .decode("unicode_escape"),
-        )
-
-    return ret["data"]
-
-
-=======
->>>>>>> 82307598
 REPRINTED_LINES = {}
 
 
@@ -507,15 +308,10 @@
     if for_pinning:
         args += ["--for-pinning"]
 
-<<<<<<< HEAD
-    return run_container_task(
-        "parse-recipe-yaml", args, input=text, mount_readonly=True
-=======
     return run_container_operation(
         args,
         input=text,
         mount_readonly=True,
->>>>>>> 82307598
     )
 
 
