--- conflicted
+++ resolved
@@ -277,24 +277,10 @@
             logger.info("Rerendering the feedstock")
 
             try:
-<<<<<<< HEAD
                 rerender_msg = rerender_feedstock(feedstock_dir, timeout=900)
                 if rerender_msg is not None:
-                    eval_cmd(f"git commit --allow-empty -am '{rerender_msg}'")
-
-=======
-                eval_cmd(
-                    [
-                        "conda",
-                        "smithy",
-                        "rerender",
-                        "-c",
-                        "auto",
-                        "--no-check-uptodate",
-                    ],
-                    timeout=900,
-                )
->>>>>>> e7ede7e8
+                    eval_cmd(["git", "commit", "--allow-empty", "-am", rerender_msg])
+
                 make_rerender_comment = False
             except Exception as e:
                 # I am trying this bit of code to force these errors
