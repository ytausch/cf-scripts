from conda_forge_feedstock_ops.rerender import rerender as _rerender


def rerender_feedstock(feedstock_dir, timeout=900, use_container=None):
    """Rerender a feedstock.

    Parameters
    ----------
    feedstock_dir : str
        The path to the feedstock directory.
    timeout : int, optional
        The timeout for the rerender in seconds, by default 900.
    use_container
        Whether to use a container to run the parsing.
        If None, the function will use a container if the environment
        variable `CF_FEEDSTOCK_OPS_IN_CONTAINER` is 'false'. This feature can be
        used to avoid container in container calls.

    Returns
    -------
    str
        The commit message for the rerender. If None, the rerender didn't change anything.
    """
<<<<<<< HEAD

    in_container = os.environ.get("CF_TICK_IN_CONTAINER", "false") == "true"
    if use_container is None:
        use_container = not in_container

    if use_container and not in_container:
        return rerender_feedstock_containerized(
            feedstock_dir,
            timeout=timeout,
        )
    else:
        return rerender_feedstock_local(
            feedstock_dir,
            timeout=timeout,
        )


def rerender_feedstock_containerized(feedstock_dir, timeout=900):
    """Rerender a feedstock.

    **This function runs the rerender in a container.**

    Parameters
    ----------
    feedstock_dir : str
        The path to the feedstock directory.
    timeout : int, optional
        The timeout for the rerender in seconds, by default 900.

    Returns
    -------
    str
        The commit message for the rerender. If None, the rerender didn't change anything.
    """
    args = []

    if timeout is not None:
        args += ["--timeout", str(timeout)]

    with tempfile.TemporaryDirectory() as tmpdir:
        tmp_feedstock_dir = os.path.join(tmpdir, os.path.basename(feedstock_dir))
        sync_dirs(
            feedstock_dir, tmp_feedstock_dir, ignore_dot_git=True, update_git=False
        )

        perms = get_user_execute_permissions(feedstock_dir)
        with open(
            os.path.join(tmpdir, f"permissions-{os.path.basename(feedstock_dir)}.json"),
            "w",
        ) as f:
            json.dump(perms, f)

        chmod_plus_rwX(tmpdir, recursive=True)

        logger.debug(f"host feedstock dir {feedstock_dir}: {os.listdir(feedstock_dir)}")
        logger.debug(
            f"copied host feedstock dir {tmp_feedstock_dir}: {os.listdir(tmp_feedstock_dir)}"
        )

        data = run_container_task(
            "rerender-feedstock", args, mount_readonly=False, mount_dir=tmpdir
        )

        if data["commit_message"] is not None:
            sync_dirs(
                tmp_feedstock_dir,
                feedstock_dir,
                ignore_dot_git=True,
                update_git=True,
            )
            reset_permissions_with_user_execute(feedstock_dir, data["permissions"])

        # When tempfile removes tempdir, it tries to reset permissions on subdirs.
        # This causes a permission error since the subdirs were made by the user
        # in the container. So we remove the subdir we made before cleaning up.
        shutil.rmtree(tmp_feedstock_dir)

    return data["commit_message"]


# code to stream i/o like tee from this SO post
# https://stackoverflow.com/questions/2996887/how-to-replicate-tee-behavior-in-python-when-using-subprocess
# but it is working and changed a bit to handle two streams


class _StreamToStderr(Thread):
    def __init__(self, buffer, stop_event, timeout=None):
        super().__init__()
        self.buffer = buffer
        self.lines = []
        self.timeout = timeout
        self.stop_event = stop_event

    def run(self):
        t0 = time.time()
        while True:
            if self.stop_event.is_set():
                break

            if self.timeout is not None and time.time() - t0 > self.timeout:
                break

            try:
                line = self.buffer.readline()
            except Exception:
                line = ""

            if line:
                self.lines.append(line)
                sys.stderr.write(line)
                sys.stderr.flush()

        self.output = "".join(self.lines)


def _subprocess_run_tee(args, timeout=None):
    proc = subprocess.Popen(
        args,
        stdout=subprocess.PIPE,
        stderr=subprocess.PIPE,
        text=True,
    )
    os.set_blocking(proc.stdout.fileno(), False)
    os.set_blocking(proc.stderr.fileno(), False)

    stop_event = Event()
    threads = [
        _StreamToStderr(proc.stdout, stop_event, timeout=timeout),
        _StreamToStderr(proc.stderr, stop_event, timeout=timeout),
    ]
    for out_thread in threads:
        out_thread.start()

    try:
        proc.wait(timeout=timeout)
    except subprocess.TimeoutExpired:
        proc.kill()
    finally:
        stop_event.set()
        for out_thread in threads:
            out_thread.join()

        try:
            out, err = proc.communicate(timeout=30)
        except Exception:
            out, err = "", ""

    for line in (err + out).splitlines():
        sys.stderr.write(line + "\n")
        sys.stderr.flush()

    final_out = ""
    for out_thread in threads:
        final_out += out_thread.output
    proc.stdout = final_out + out + err

    return proc


def rerender_feedstock_local(feedstock_dir, timeout=900):
    """Rerender a feedstock.

    **This function runs the rerender in a container.**

    Parameters
    ----------
    feedstock_dir : str
        The path to the feedstock directory.
    timeout : int, optional
        The timeout for the rerender in seconds, by default 900.

    Returns
    -------
    str
        The commit message for the rerender. If None, the rerender didn't change anything.
    """
    with (
        pushd(feedstock_dir),
        tempfile.TemporaryDirectory() as tmpdir,
    ):
        ret = _subprocess_run_tee(
            [
                "conda",
                "smithy",
                "rerender",
                "--no-check-uptodate",
                "--temporary-directory",
                tmpdir,
            ],
            timeout=timeout,
        )

    if ret.returncode != 0:
        raise RuntimeError(f"Failed to rerender.\noutput: {ret.stdout}\n")

    commit_message = None
    for line in ret.stdout.split("\n"):
        if '    git commit -m "MNT: ' in line:
            commit_message = line.split('git commit -m "')[1].strip()[:-1]

    return commit_message
=======
    return _rerender(feedstock_dir, timeout=timeout, use_container=use_container)
>>>>>>> 82307598
<|MERGE_RESOLUTION|>--- conflicted
+++ resolved
@@ -21,208 +21,4 @@
     str
         The commit message for the rerender. If None, the rerender didn't change anything.
     """
-<<<<<<< HEAD
-
-    in_container = os.environ.get("CF_TICK_IN_CONTAINER", "false") == "true"
-    if use_container is None:
-        use_container = not in_container
-
-    if use_container and not in_container:
-        return rerender_feedstock_containerized(
-            feedstock_dir,
-            timeout=timeout,
-        )
-    else:
-        return rerender_feedstock_local(
-            feedstock_dir,
-            timeout=timeout,
-        )
-
-
-def rerender_feedstock_containerized(feedstock_dir, timeout=900):
-    """Rerender a feedstock.
-
-    **This function runs the rerender in a container.**
-
-    Parameters
-    ----------
-    feedstock_dir : str
-        The path to the feedstock directory.
-    timeout : int, optional
-        The timeout for the rerender in seconds, by default 900.
-
-    Returns
-    -------
-    str
-        The commit message for the rerender. If None, the rerender didn't change anything.
-    """
-    args = []
-
-    if timeout is not None:
-        args += ["--timeout", str(timeout)]
-
-    with tempfile.TemporaryDirectory() as tmpdir:
-        tmp_feedstock_dir = os.path.join(tmpdir, os.path.basename(feedstock_dir))
-        sync_dirs(
-            feedstock_dir, tmp_feedstock_dir, ignore_dot_git=True, update_git=False
-        )
-
-        perms = get_user_execute_permissions(feedstock_dir)
-        with open(
-            os.path.join(tmpdir, f"permissions-{os.path.basename(feedstock_dir)}.json"),
-            "w",
-        ) as f:
-            json.dump(perms, f)
-
-        chmod_plus_rwX(tmpdir, recursive=True)
-
-        logger.debug(f"host feedstock dir {feedstock_dir}: {os.listdir(feedstock_dir)}")
-        logger.debug(
-            f"copied host feedstock dir {tmp_feedstock_dir}: {os.listdir(tmp_feedstock_dir)}"
-        )
-
-        data = run_container_task(
-            "rerender-feedstock", args, mount_readonly=False, mount_dir=tmpdir
-        )
-
-        if data["commit_message"] is not None:
-            sync_dirs(
-                tmp_feedstock_dir,
-                feedstock_dir,
-                ignore_dot_git=True,
-                update_git=True,
-            )
-            reset_permissions_with_user_execute(feedstock_dir, data["permissions"])
-
-        # When tempfile removes tempdir, it tries to reset permissions on subdirs.
-        # This causes a permission error since the subdirs were made by the user
-        # in the container. So we remove the subdir we made before cleaning up.
-        shutil.rmtree(tmp_feedstock_dir)
-
-    return data["commit_message"]
-
-
-# code to stream i/o like tee from this SO post
-# https://stackoverflow.com/questions/2996887/how-to-replicate-tee-behavior-in-python-when-using-subprocess
-# but it is working and changed a bit to handle two streams
-
-
-class _StreamToStderr(Thread):
-    def __init__(self, buffer, stop_event, timeout=None):
-        super().__init__()
-        self.buffer = buffer
-        self.lines = []
-        self.timeout = timeout
-        self.stop_event = stop_event
-
-    def run(self):
-        t0 = time.time()
-        while True:
-            if self.stop_event.is_set():
-                break
-
-            if self.timeout is not None and time.time() - t0 > self.timeout:
-                break
-
-            try:
-                line = self.buffer.readline()
-            except Exception:
-                line = ""
-
-            if line:
-                self.lines.append(line)
-                sys.stderr.write(line)
-                sys.stderr.flush()
-
-        self.output = "".join(self.lines)
-
-
-def _subprocess_run_tee(args, timeout=None):
-    proc = subprocess.Popen(
-        args,
-        stdout=subprocess.PIPE,
-        stderr=subprocess.PIPE,
-        text=True,
-    )
-    os.set_blocking(proc.stdout.fileno(), False)
-    os.set_blocking(proc.stderr.fileno(), False)
-
-    stop_event = Event()
-    threads = [
-        _StreamToStderr(proc.stdout, stop_event, timeout=timeout),
-        _StreamToStderr(proc.stderr, stop_event, timeout=timeout),
-    ]
-    for out_thread in threads:
-        out_thread.start()
-
-    try:
-        proc.wait(timeout=timeout)
-    except subprocess.TimeoutExpired:
-        proc.kill()
-    finally:
-        stop_event.set()
-        for out_thread in threads:
-            out_thread.join()
-
-        try:
-            out, err = proc.communicate(timeout=30)
-        except Exception:
-            out, err = "", ""
-
-    for line in (err + out).splitlines():
-        sys.stderr.write(line + "\n")
-        sys.stderr.flush()
-
-    final_out = ""
-    for out_thread in threads:
-        final_out += out_thread.output
-    proc.stdout = final_out + out + err
-
-    return proc
-
-
-def rerender_feedstock_local(feedstock_dir, timeout=900):
-    """Rerender a feedstock.
-
-    **This function runs the rerender in a container.**
-
-    Parameters
-    ----------
-    feedstock_dir : str
-        The path to the feedstock directory.
-    timeout : int, optional
-        The timeout for the rerender in seconds, by default 900.
-
-    Returns
-    -------
-    str
-        The commit message for the rerender. If None, the rerender didn't change anything.
-    """
-    with (
-        pushd(feedstock_dir),
-        tempfile.TemporaryDirectory() as tmpdir,
-    ):
-        ret = _subprocess_run_tee(
-            [
-                "conda",
-                "smithy",
-                "rerender",
-                "--no-check-uptodate",
-                "--temporary-directory",
-                tmpdir,
-            ],
-            timeout=timeout,
-        )
-
-    if ret.returncode != 0:
-        raise RuntimeError(f"Failed to rerender.\noutput: {ret.stdout}\n")
-
-    commit_message = None
-    for line in ret.stdout.split("\n"):
-        if '    git commit -m "MNT: ' in line:
-            commit_message = line.split('git commit -m "')[1].strip()[:-1]
-
-    return commit_message
-=======
-    return _rerender(feedstock_dir, timeout=timeout, use_container=use_container)
->>>>>>> 82307598
+    return _rerender(feedstock_dir, timeout=timeout, use_container=use_container)