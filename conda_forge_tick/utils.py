--- conflicted
+++ resolved
@@ -751,11 +751,7 @@
     from conda_forge_tick.env_management import SensitiveEnv
 
     with sensitive_env() as env:
-<<<<<<< HEAD
-        tokens = [env.get(name, None) for name in SensitiveEnv.SENSITIVE_KEYS]
-=======
         tokens = [env.get(token, None) for token in SensitiveEnv.SENSITIVE_KEYS]
->>>>>>> ce1a00ed
 
     for token in tokens:
         if token is not None:
