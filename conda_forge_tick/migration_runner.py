--- conflicted
+++ resolved
@@ -164,17 +164,14 @@
 
         data = run_container_operation(
             args,
+            mount_readonly=False,
+            mount_dir=tmpdir,
             input=(
                 dumps(node_attrs.data)
                 if isinstance(node_attrs, LazyJson)
                 else dumps(node_attrs)
             ),
-<<<<<<< HEAD
-            mount_readonly=False,
-            mount_dir=tmpdir,
-=======
             extra_container_args=["-e", "RUN_URL"],
->>>>>>> 82307598
         )
 
         sync_dirs(
