import logging
import os
import random
import re
import textwrap
import time
import typing
from collections import OrderedDict
from concurrent.futures._base import as_completed

import github3
import networkx as nx
import requests
import tqdm

from conda_forge_tick.git_utils import close_out_labels, is_github_api_limit_reached, refresh_pr
from .make_graph import github_token, logger, ghctx
from .utils import (
    setup_logger,
    load_graph,
    dump_graph, github_client, executor,
)

if typing.TYPE_CHECKING:
    from .cli import CLIArgs

logger = logging.getLogger("conda_forge_tick.update_prs")
NUM_GITHUB_THREADS = 1


def _get_last_updated_prs():
    query = textwrap.dedent("""
        {
          user(login: "regro-cf-autotick-bot") {
            pullRequests(first: 100, states: [CLOSED, MERGED], orderBy: {field: UPDATED_AT, direction: DESC} ) {
              totalCount
              nodes {
                closedAt
                createdAt
                number
                title
                databaseId
                baseRepository {
                  name
                }
              }
              pageInfo {
                hasNextPage
                endCursor
              }
            }
          }
        }
    """)  # noqa
    headers = {"Authorization": f"token {github_token}"}
    # Try several times because this times out
    for i in range(10):
        logger.info("graphQL request try %d", i + 1)
        resp = requests.post(
            'https://api.github.com/graphql',
            json={'query': query},
            headers=headers,
        )
        if resp.status_code == 200 and 'data' in resp.json():
            data = resp.json()
            pr_ids = []
            for node in data['data']['user']['pullRequests']['nodes']:
                pr_ids.append(node['databaseId'])
            return pr_ids
        time.sleep(10)
    return []


PR_JSON_REGEX = re.compile(r"^pr_json/([0-9]*).json$")


def _update_pr(update_function, dry_run, gx):
    failed_refresh = 0
    succeeded_refresh = 0
    gh = "" if dry_run else github_client()
    futures = {}
    node_ids = list(gx.nodes)
    # this makes sure that github rate limits are dispersed
    random.shuffle(node_ids)

    pr_info_ordered = OrderedDict()
    if not dry_run:
        last_prs = _get_last_updated_prs()
    else:
        last_prs = []
    # Setting them here first gives them the highest priority in the OrderedDict
    for pr_id in last_prs:
        pr_info_ordered[pr_id] = None

    with executor("thread", NUM_GITHUB_THREADS) as pool:
        for node_id in tqdm.tqdm(node_ids, desc='ordering PRs', leave=False):
            node = gx.nodes[node_id]["payload"]
            prs = node.get("PRed", [])
            for i, migration in enumerate(prs):
                pr_json = migration.get("PR", None)
                # allow for false
                if pr_json:
                    if '__lazy_json__' in pr_json:
                        m = PR_JSON_REGEX.match(pr_json['__lazy_json__'])
                        if m:
                            pr_id = int(m.group(1))
                        else:
                            pr_id = object()
                    else:
                        pr_id = object()
                    pr_info_ordered[pr_id] = (pr_json, node_id, i)

        for pr_id, v in pr_info_ordered.items():
            if v:
                (pr_json, node_id, i) = v
                future = pool.submit(update_function, ghctx, pr_json, gh, dry_run)
                futures[future] = (node_id, i, pr_json)

        for f in as_completed(futures):
            name, i, pr_json = futures[f]
            try:
                res = f.result()
                if res:
                    succeeded_refresh += 1
                    pr_json.update(**res)
                    logger.info(f"Updated json for {name}: {res['id']}")
            except github3.GitHubError as e:
                logger.error(f"GITHUB ERROR ON FEEDSTOCK: {name}")
                failed_refresh += 1
                if is_github_api_limit_reached(e, gh):
                    break
            except github3.exceptions.ConnectionError:
                logger.error(f"GITHUB ERROR ON FEEDSTOCK: {name}")
                failed_refresh += 1
            except Exception:
                logger.critical(
                    "ERROR ON FEEDSTOCK: {}: {}".format(
                        name, gx.nodes[name]["payload"]["PRed"][i],
                    ),
                )
                raise
    return succeeded_refresh, failed_refresh


def update_graph_pr_status(gx: nx.DiGraph, dry_run: bool = False) -> nx.DiGraph:
    succeeded_refresh, failed_refresh = _update_pr(refresh_pr, dry_run, gx)

    logger.info(f"JSON Refresh failed for {failed_refresh} PRs")
    logger.info(f"JSON Refresh succeed for {succeeded_refresh} PRs")
    return gx


def close_labels(gx: nx.DiGraph, dry_run: bool = False) -> nx.DiGraph:
    succeeded_refresh, failed_refresh = _update_pr(close_out_labels, dry_run, gx)

    logger.info(f"bot re-run failed for {failed_refresh} PRs")
    logger.info(f"bot re-run succeed for {succeeded_refresh} PRs")
    return gx


def main(args: "CLIArgs") -> None:
    setup_logger(logger)

    if os.path.exists("graph.json"):
        gx = load_graph()
    else:
        gx = None
    # Utility flag for testing -- we don't need to always update GH
    no_github_fetch = os.environ.get("CONDA_FORGE_TICK_NO_GITHUB_REQUESTS")
    if not no_github_fetch:
        gx = close_labels(gx, args.dry_run)
        gx = update_graph_pr_status(gx, args.dry_run)

<<<<<<< HEAD
=======
    logger.info("writing out file")

>>>>>>> d753d434

if __name__ == "__main__":
    pass
    # main()<|MERGE_RESOLUTION|>--- conflicted
+++ resolved
@@ -171,12 +171,6 @@
         gx = close_labels(gx, args.dry_run)
         gx = update_graph_pr_status(gx, args.dry_run)
 
-<<<<<<< HEAD
-=======
-    logger.info("writing out file")
-
->>>>>>> d753d434
-
 if __name__ == "__main__":
     pass
     # main()