--- conflicted
+++ resolved
@@ -763,7 +763,6 @@
         "The package 'mpir' is deprecated and unmaintained. Use 'gmp' instead.",
     )
 
-<<<<<<< HEAD
     add_replacement_migrator(
         migrators,
         gx,
@@ -773,10 +772,7 @@
         "has required dependencies and astropy has all optional dependencies.",
     )
 
-    # add_noarch_python_min_migrator(migrators, gx)
-=======
     add_noarch_python_min_migrator(migrators, gx)
->>>>>>> b175aaaf
 
     pinning_migrators: List[Migrator] = []
     migration_factory(pinning_migrators, gx)
