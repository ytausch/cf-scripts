--- conflicted
+++ resolved
@@ -3,15 +3,9 @@
     - url: conda-forge
       used_env_vars: []
   content_hash:
-<<<<<<< HEAD
-    linux-64: 7294cc435886a002579527ec8361e7798f9137d4e984e6def06a9636988d46f5
-    osx-64: 5f4282cf5f32166178b82e93b7f3d235096a54962da97be870f98157cea1655a
-    osx-arm64: e73f769129f4b576a3e54ae831a77717257d02ba4455277d742e9a828c484f6f
-=======
-    linux-64: 04d16349a265a921184cb4fb65814c699935466d2127192a9e141eb002601207
-    osx-64: bc36aa7ee6d1d1ff2069c50cce4aef7162325ee856e37d32f6f0ec0375c06136
-    osx-arm64: 4a5f23af936480d1fe67a61253de0878631060bd49c01ed3f2477c020a320a87
->>>>>>> 501ba317
+    linux-64: bf3eb8a9ff38fbbf57c7c50ee66631097ffd5cd204db7e6fd7eef75ab4de061d
+    osx-64: 28ea1ca33fb0d8d7a181462bde393ec3d623c8829a1397455af7eb96df839853
+    osx-arm64: 8a1c9b2462cd4b3afb0e626b7d5a3187728f6776f863f7b504f3db35fb2c8e4e
   platforms:
     - osx-arm64
     - linux-64
@@ -774,25 +768,15 @@
       python-dateutil: '>=2.1,<3.0.0'
       urllib3: '>=1.25.4,!=2.2.0,<3'
     hash:
-<<<<<<< HEAD
-      md5: 9339c25f3950c02f3867755c33f15c31
-      sha256: 52fe0374f84c8ef7b2385d25cc53551a98b6407904be76e13921d264f5cd64be
-=======
       md5: 403b23f0d7fe0e85eb74a977e755af6b
       sha256: b356557324d3f8751ed6f9a30da69e87f21eefe60245cb314a4dafc762028bd3
->>>>>>> 501ba317
     manager: conda
     name: botocore
     optional: false
     platform: linux-64
     url:
-<<<<<<< HEAD
-      https://conda.anaconda.org/conda-forge/noarch/botocore-1.35.98-pyge310_1234567_0.conda
-    version: 1.35.98
-=======
       https://conda.anaconda.org/conda-forge/noarch/botocore-1.36.2-pyge310_1234567_0.conda
     version: 1.36.2
->>>>>>> 501ba317
   - category: main
     dependencies:
       jmespath: '>=0.7.1,<2.0.0'
@@ -800,25 +784,15 @@
       python-dateutil: '>=2.1,<3.0.0'
       urllib3: '>=1.25.4,!=2.2.0,<3'
     hash:
-<<<<<<< HEAD
-      md5: 9339c25f3950c02f3867755c33f15c31
-      sha256: 52fe0374f84c8ef7b2385d25cc53551a98b6407904be76e13921d264f5cd64be
-=======
       md5: 403b23f0d7fe0e85eb74a977e755af6b
       sha256: b356557324d3f8751ed6f9a30da69e87f21eefe60245cb314a4dafc762028bd3
->>>>>>> 501ba317
     manager: conda
     name: botocore
     optional: false
     platform: osx-64
     url:
-<<<<<<< HEAD
-      https://conda.anaconda.org/conda-forge/noarch/botocore-1.35.98-pyge310_1234567_0.conda
-    version: 1.35.98
-=======
       https://conda.anaconda.org/conda-forge/noarch/botocore-1.36.2-pyge310_1234567_0.conda
     version: 1.36.2
->>>>>>> 501ba317
   - category: main
     dependencies:
       jmespath: '>=0.7.1,<2.0.0'
@@ -826,25 +800,15 @@
       python-dateutil: '>=2.1,<3.0.0'
       urllib3: '>=1.25.4,!=2.2.0,<3'
     hash:
-<<<<<<< HEAD
-      md5: 9339c25f3950c02f3867755c33f15c31
-      sha256: 52fe0374f84c8ef7b2385d25cc53551a98b6407904be76e13921d264f5cd64be
-=======
       md5: 403b23f0d7fe0e85eb74a977e755af6b
       sha256: b356557324d3f8751ed6f9a30da69e87f21eefe60245cb314a4dafc762028bd3
->>>>>>> 501ba317
     manager: conda
     name: botocore
     optional: false
     platform: osx-arm64
     url:
-<<<<<<< HEAD
-      https://conda.anaconda.org/conda-forge/noarch/botocore-1.35.98-pyge310_1234567_0.conda
-    version: 1.35.98
-=======
       https://conda.anaconda.org/conda-forge/noarch/botocore-1.36.2-pyge310_1234567_0.conda
     version: 1.36.2
->>>>>>> 501ba317
   - category: main
     dependencies:
       libgcc-ng: '>=12'
@@ -2211,39 +2175,39 @@
   - category: main
     dependencies: {}
     hash:
-      md5: c6488b7ce4acfe340b896039c673bdf6
-      sha256: b3644ba7fc216351a8717936ba405174dcba7b68a2a5338940b6ac84d4ea69e0
+      md5: 2c186338e92374132c7e7c47e992cb56
+      sha256: 77e9330ed20e110e3445513785e19b5e5a74c723f392ae21e25bdd2144bc9bb8
     manager: conda
     name: conda-forge-pinning
     optional: false
     platform: linux-64
     url:
-      https://conda.anaconda.org/conda-forge/noarch/conda-forge-pinning-2025.01.20.09.52.59-hd8ed1ab_0.conda
-    version: 2025.01.20.09.52.59
+      https://conda.anaconda.org/conda-forge/noarch/conda-forge-pinning-2025.01.20.12.54.40-hd8ed1ab_0.conda
+    version: 2025.01.20.12.54.40
   - category: main
     dependencies: {}
     hash:
-      md5: c6488b7ce4acfe340b896039c673bdf6
-      sha256: b3644ba7fc216351a8717936ba405174dcba7b68a2a5338940b6ac84d4ea69e0
+      md5: 2c186338e92374132c7e7c47e992cb56
+      sha256: 77e9330ed20e110e3445513785e19b5e5a74c723f392ae21e25bdd2144bc9bb8
     manager: conda
     name: conda-forge-pinning
     optional: false
     platform: osx-64
     url:
-      https://conda.anaconda.org/conda-forge/noarch/conda-forge-pinning-2025.01.20.09.52.59-hd8ed1ab_0.conda
-    version: 2025.01.20.09.52.59
+      https://conda.anaconda.org/conda-forge/noarch/conda-forge-pinning-2025.01.20.12.54.40-hd8ed1ab_0.conda
+    version: 2025.01.20.12.54.40
   - category: main
     dependencies: {}
     hash:
-      md5: c6488b7ce4acfe340b896039c673bdf6
-      sha256: b3644ba7fc216351a8717936ba405174dcba7b68a2a5338940b6ac84d4ea69e0
+      md5: 2c186338e92374132c7e7c47e992cb56
+      sha256: 77e9330ed20e110e3445513785e19b5e5a74c723f392ae21e25bdd2144bc9bb8
     manager: conda
     name: conda-forge-pinning
     optional: false
     platform: osx-arm64
     url:
-      https://conda.anaconda.org/conda-forge/noarch/conda-forge-pinning-2025.01.20.09.52.59-hd8ed1ab_0.conda
-    version: 2025.01.20.09.52.59
+      https://conda.anaconda.org/conda-forge/noarch/conda-forge-pinning-2025.01.20.12.54.40-hd8ed1ab_0.conda
+    version: 2025.01.20.12.54.40
   - category: main
     dependencies:
       click: '>=8'
@@ -8666,38 +8630,38 @@
       __glibc: '>=2.17,<3.0.a0'
       libgcc: '>=13'
     hash:
-      md5: 070e3c9ddab77e38799d5c30b109c633
-      sha256: a35cd81cd1a9add11024097da83cc06b0aae83186fe4124b77710876f37d8f31
+      md5: 771ee65e13bc599b0b62af5359d80169
+      sha256: b4a8890023902aef9f1f33e3e35603ad9c2f16c21fdb58e968fa6c1bd3e94c0b
     manager: conda
     name: libuv
     optional: false
     platform: linux-64
-    url: https://conda.anaconda.org/conda-forge/linux-64/libuv-1.49.2-hb9d3cd8_0.conda
-    version: 1.49.2
+    url: https://conda.anaconda.org/conda-forge/linux-64/libuv-1.50.0-hb9d3cd8_0.conda
+    version: 1.50.0
   - category: main
     dependencies:
       __osx: '>=11.0'
     hash:
-      md5: ec36c2438046ca8d2b4368d62dd5c38c
-      sha256: a2083200357513f932b44e88858a50a638d1a751a050bc62b2cbee2ac54f102c
+      md5: c86c7473f79a3c06de468b923416aa23
+      sha256: ec9da0a005c668c0964e0a6546c21416bab608569b5863edbdf135cee26e67d8
     manager: conda
     name: libuv
     optional: false
     platform: osx-64
-    url: https://conda.anaconda.org/conda-forge/osx-64/libuv-1.49.2-hd79239c_0.conda
-    version: 1.49.2
+    url: https://conda.anaconda.org/conda-forge/osx-64/libuv-1.50.0-h4cb831e_0.conda
+    version: 1.50.0
   - category: main
     dependencies:
       __osx: '>=11.0'
     hash:
-      md5: 4bc348e3a1a74d20a3f9beb866d75e0a
-      sha256: 0e5176af1e788ad5006cf261c4ea5a288a935fda48993b0240ddd2e562dc3d02
+      md5: 20717343fb30798ab7c23c2e92b748c1
+      sha256: d13fb49d4c8262bf2c44ffb2c77bb2b5d0f85fc6de76bdb75208efeccb29fce6
     manager: conda
     name: libuv
     optional: false
     platform: osx-arm64
-    url: https://conda.anaconda.org/conda-forge/osx-arm64/libuv-1.49.2-h7ab814d_0.conda
-    version: 1.49.2
+    url: https://conda.anaconda.org/conda-forge/osx-arm64/libuv-1.50.0-h5505292_0.conda
+    version: 1.50.0
   - category: main
     dependencies:
       __glibc: '>=2.17,<3.0.a0'
@@ -11726,15 +11690,15 @@
       python_abi: 3.11.*
       setuptools: ''
     hash:
-      md5: b7ae34cfc2cbd83ec8fb9783bc00df1c
-      sha256: 4b6729088cc2b5461b5f1cf080a400921538b52854b3ef3ef55dc3382d3dd365
+      md5: 3b2f520d27fa7cf9c6c73fb43c69a321
+      sha256: 7cc9dd5c836631c733173c88187231bfc0438135e0ddf94e866e45b3d10592bd
     manager: conda
     name: pyobjc-core
     optional: false
     platform: osx-64
     url:
-      https://conda.anaconda.org/conda-forge/osx-64/pyobjc-core-10.3.2-py311hfbc4093_0.conda
-    version: 10.3.2
+      https://conda.anaconda.org/conda-forge/osx-64/pyobjc-core-11.0-py311hfbc4093_0.conda
+    version: '11.0'
   - category: main
     dependencies:
       __osx: '>=11.0'
@@ -11743,49 +11707,49 @@
       python_abi: 3.11.*
       setuptools: ''
     hash:
-      md5: 6968e48654cd85960526f4e6ed24996c
-      sha256: b3990d45325f4d2716d933b1fff821b69b530889d138d6caa246a3ef3d5aaf51
+      md5: cc865b09e7a02328840b163fb8856731
+      sha256: 7eb9c40a460ea769f024aaf45dae9fde7ca41137ca82154c50c8aead8a32ff88
     manager: conda
     name: pyobjc-core
     optional: false
     platform: osx-arm64
     url:
-      https://conda.anaconda.org/conda-forge/osx-arm64/pyobjc-core-10.3.2-py311hab620ed_0.conda
-    version: 10.3.2
+      https://conda.anaconda.org/conda-forge/osx-arm64/pyobjc-core-11.0-py311hab620ed_0.conda
+    version: '11.0'
   - category: main
     dependencies:
       __osx: '>=10.13'
       libffi: '>=3.4,<4.0a0'
-      pyobjc-core: 10.3.2.*
+      pyobjc-core: 11.0.*
       python: '>=3.11,<3.12.0a0'
       python_abi: 3.11.*
     hash:
-      md5: 6f2fc8232ec4b6da3b7f4aac21eaaa3b
-      sha256: c3ceda073b0164655f16b080d9c9b9d027021e4e0142c04a029663adc8eda0ee
+      md5: d16654f6b3f602bb0acab446c55bcafb
+      sha256: 94e00e4c9b5c5d8b2374321a0f908b7812b06ac8c9cb99242ddaa4ea0091f0be
     manager: conda
     name: pyobjc-framework-cocoa
     optional: false
     platform: osx-64
     url:
-      https://conda.anaconda.org/conda-forge/osx-64/pyobjc-framework-cocoa-10.3.2-py311hfbc4093_0.conda
-    version: 10.3.2
+      https://conda.anaconda.org/conda-forge/osx-64/pyobjc-framework-cocoa-11.0-py311hfbc4093_0.conda
+    version: '11.0'
   - category: main
     dependencies:
       __osx: '>=11.0'
       libffi: '>=3.4,<4.0a0'
-      pyobjc-core: 10.3.2.*
+      pyobjc-core: 11.0.*
       python: '>=3.11,<3.12.0a0'
       python_abi: 3.11.*
     hash:
-      md5: b8302e3047685d0c0721fb65e50039da
-      sha256: eaa25ed388d010b298baa11dc62aebf37bb2d8e655b2f8ad0d5df0d1dde25dfd
+      md5: 39da4013010bd559600f775ebf6a5915
+      sha256: 33635759c626103696963a4d439f01cc534fe94c318ce5a14c7b9ddbe8dfb78c
     manager: conda
     name: pyobjc-framework-cocoa
     optional: false
     platform: osx-arm64
     url:
-      https://conda.anaconda.org/conda-forge/osx-arm64/pyobjc-framework-cocoa-10.3.2-py311hab620ed_0.conda
-    version: 10.3.2
+      https://conda.anaconda.org/conda-forge/osx-arm64/pyobjc-framework-cocoa-11.0-py311hab620ed_0.conda
+    version: '11.0'
   - category: main
     dependencies:
       cryptography: '>=38.0.0,<41'
@@ -15621,45 +15585,45 @@
       python: '>=3.11,<3.12.0a0'
       python_abi: 3.11.*
     hash:
-      md5: 99cff696db893d6f22a379a90cbe90df
-      sha256: 38f67b5f2cd27da85198a973cc6113cffe1069190c69f5555fcaa9ed8f8c30bd
+      md5: 39b3a87c8475ad9e3f05f1f2d1a2f115
+      sha256: ab387485cb6e68b519c35e1d03751321dd90db21b0ab184eef064bb7b37102a5
     manager: conda
     name: websockets
     optional: false
     platform: linux-64
     url:
-      https://conda.anaconda.org/conda-forge/linux-64/websockets-14.1-py311h9ecbd09_0.conda
-    version: '14.1'
+      https://conda.anaconda.org/conda-forge/linux-64/websockets-14.2-py311h9ecbd09_0.conda
+    version: '14.2'
   - category: main
     dependencies:
       __osx: '>=10.13'
       python: '>=3.11,<3.12.0a0'
       python_abi: 3.11.*
     hash:
-      md5: 50794ef2d3823e24405abc473ade664f
-      sha256: 63af6b81bf88501461b7afd67ede0f99f1f6856717473ceced10160b75850b58
+      md5: 628c1402670970d26a9de88f0a95c10e
+      sha256: 1c94f1f87693977d3d8488ae6aa58bb509e05625a3b8173d91980218918233f0
     manager: conda
     name: websockets
     optional: false
     platform: osx-64
     url:
-      https://conda.anaconda.org/conda-forge/osx-64/websockets-14.1-py311h4d7f069_0.conda
-    version: '14.1'
+      https://conda.anaconda.org/conda-forge/osx-64/websockets-14.2-py311h4d7f069_0.conda
+    version: '14.2'
   - category: main
     dependencies:
       __osx: '>=11.0'
       python: '>=3.11,<3.12.0a0'
       python_abi: 3.11.*
     hash:
-      md5: c0f90c40248823402e4bdf335fab7cde
-      sha256: dd645f8c0b89df0c56a15a21504057d5e03ec9e782127722172ade4e1d93d8a5
+      md5: c240594ffe865b94aa05c2a8c3fe02d0
+      sha256: e1a37eb1359ba7df117246251bbfd816ef77e8c756ef9e104ff741206d93bbc3
     manager: conda
     name: websockets
     optional: false
     platform: osx-arm64
     url:
-      https://conda.anaconda.org/conda-forge/osx-arm64/websockets-14.1-py311h917b07b_0.conda
-    version: '14.1'
+      https://conda.anaconda.org/conda-forge/osx-arm64/websockets-14.2-py311h917b07b_0.conda
+    version: '14.2'
   - category: main
     dependencies:
       markupsafe: '>=2.1.1'
