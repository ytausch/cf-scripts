--- conflicted
+++ resolved
@@ -229,17 +229,12 @@
             try:
                 res = f.result()
                 if res:
-<<<<<<< HEAD
                     # add a piece of metadata which makes the muid matchup
                     # fail
-                    for k in ['PRed', 'PRed_json']:
-                        gx.node[name][k][i]['data']['bot_rerun'] = time.time()
-                        if 'bot_rerun' not in gx.node[name]["PRed"][i]['keys']:
-                            gx.node[name][k][i]['keys'].append('bot_rerun')
-
-=======
-                    del gx.node[name]["PRed"][i]
->>>>>>> 508847f4
+                    gx.node[name]['PRed'][i]['data']['bot_rerun'] = time.time()
+                    if 'bot_rerun' not in gx.node[name]["PRed"][i]['keys']:
+                        gx.node[name]['PRed'][i]['keys'].append('bot_rerun')
+
                     logger.info(
                         "Closed and removed PR and branch for "
                         "{}: {}".format(name, res["id"])
