import copy
import glob
import logging
import os
import pprint
import random
import re
import time
import typing
from concurrent.futures import as_completed
from typing import (
    List,
    Mapping,
    MutableMapping,
    MutableSequence,
    MutableSet,
    Sequence,
    Set,
    Union,
    cast,
)

if typing.TYPE_CHECKING:
    from .migrators_types import PackageName

import networkx as nx
import tqdm
from conda.models.version import VersionOrder
from conda_build.config import Config
from conda_build.variants import parse_config_file

from conda_forge_tick.cli_context import CliContext
from conda_forge_tick.executors import executor
from conda_forge_tick.lazy_json_backends import (
    LazyJson,
    get_all_keys_for_hashmap,
    lazy_json_override_backends,
    remove_key_for_hashmap,
)
from conda_forge_tick.migrators import (
    ArchRebuild,
    Build2HostMigrator,
    CondaForgeYAMLCleanup,
    CrossCompilationForARMAndPower,
    CrossPythonMigrator,
    CrossRBaseMigrator,
    DependencyUpdateMigrator,
    DuplicateLinesCleanup,
    ExtraJinja2KeysCleanup,
    FlangMigrator,
    GraphMigrator,
    GuardTestingMigrator,
    Jinja2VarsCleanup,
    JpegTurboMigrator,
    LibboostMigrator,
    LicenseMigrator,
    MigrationYaml,
    Migrator,
    MPIPinRunAsBuildCleanup,
    NoarchPythonMinMigrator,
    NoCondaInspectMigrator,
    Numpy2Migrator,
    PipMigrator,
    PipWheelMigrator,
    PyPIOrgMigrator,
    QtQtMainMigrator,
    Replacement,
    RUCRTCleanup,
    StdlibMigrator,
    UpdateCMakeArgsMigrator,
    UpdateConfigSubGuessMigrator,
    Version,
    make_from_lazy_json_data,
)
from conda_forge_tick.migrators.arch import OSXArm
from conda_forge_tick.migrators.migration_yaml import (
    MigrationYamlCreator,
    create_rebuild_graph,
)
from conda_forge_tick.os_utils import pushd
from conda_forge_tick.utils import (
    CB_CONFIG,
    fold_log_lines,
    load_existing_graph,
    parse_meta_yaml,
    parse_munged_run_export,
    pluck,
    yaml_safe_load,
)

# migrator runs on loop so avoid any seeds at current time should that happen
random.seed(os.urandom(64))

logger = logging.getLogger(__name__)

PR_LIMIT = 5
MAX_PR_LIMIT = 50
MAX_SOLVER_ATTEMPTS = 50
CHECK_SOLVABLE_TIMEOUT = 90  # 90 days


def add_replacement_migrator(
    migrators: MutableSequence[Migrator],
    gx: nx.DiGraph,
    old_pkg: "PackageName",
    new_pkg: "PackageName",
    rationale: str,
    alt_migrator: Union[Migrator, None] = None,
) -> None:
    """Adds a migrator to replace one package with another.

    Parameters
    ----------
    migrators : list of Migrator
        The list of migrators to run.
    gx : graph
        The conda-forge dependency graph.
    old_pkg : str
        The package to be replaced.
    new_pkg : str
        The package to replace the `old_pkg`.
    rationale : str
        The reason the for the migration. Should be a full statement.
    alt_migrator : Replacement migrator or a subclass thereof
        An alternate Replacement migrator to use for special tasks.

    """
    with fold_log_lines(f"making replacement migrator for {old_pkg} -> {new_pkg}"):
        total_graph = copy.deepcopy(gx)

        for node, node_attrs in gx.nodes.items():
            requirements = node_attrs["payload"].get("requirements", {})
            rq = (
                requirements.get("build", set())
                | requirements.get("host", set())
                | requirements.get("run", set())
                | requirements.get("test", set())
            )
            pkgs = {old_pkg}
            old_pkg_c = pkgs.intersection(rq)

            if not old_pkg_c:
                pluck(total_graph, node)

        # post plucking we can have several strange cases, lets remove all selfloops
        total_graph.remove_edges_from(nx.selfloop_edges(total_graph))

        if alt_migrator is not None:
            migrators.append(
                alt_migrator(
                    old_pkg=old_pkg,
                    new_pkg=new_pkg,
                    rationale=rationale,
                    pr_limit=PR_LIMIT,
                    graph=total_graph,
                ),
            )
        else:
            migrators.append(
                Replacement(
                    old_pkg=old_pkg,
                    new_pkg=new_pkg,
                    rationale=rationale,
                    pr_limit=PR_LIMIT,
                    graph=total_graph,
                ),
            )


def add_arch_migrate(migrators: MutableSequence[Migrator], gx: nx.DiGraph) -> None:
    """Adds rebuild migrators.

    Parameters
    ----------
    migrators : list of Migrator
        The list of migrators to run.

    """
    total_graph = copy.deepcopy(gx)

    with fold_log_lines("making aarch64+ppc64le migrator"):
        migrators.append(
            ArchRebuild(
                graph=total_graph,
                pr_limit=PR_LIMIT,
                name="aarch64 and ppc64le addition",
            ),
        )

    with fold_log_lines("making osx-arm64 migrator"):
        migrators.append(
            OSXArm(
                graph=total_graph,
                pr_limit=PR_LIMIT,
                name="arm osx addition",
                piggy_back_migrations=[
                    Build2HostMigrator(),
                    UpdateConfigSubGuessMigrator(),
                    CondaForgeYAMLCleanup(),
                    UpdateCMakeArgsMigrator(),
                    GuardTestingMigrator(),
                    CrossRBaseMigrator(),
                    CrossPythonMigrator(),
                    NoCondaInspectMigrator(),
                    MPIPinRunAsBuildCleanup(),
                ],
            ),
        )


def add_rebuild_migration_yaml(
    migrators: MutableSequence[Migrator],
    gx: nx.DiGraph,
    package_names: Sequence[str],
    output_to_feedstock: Mapping[str, str],
    excluded_feedstocks: MutableSet[str],
    exclude_pinned_pkgs: bool,
    migration_yaml: str,
    config: dict,
    migration_name: str,
    nominal_pr_limit: int = PR_LIMIT,
    max_solver_attempts: int = 3,
    force_pr_after_solver_attempts: int = MAX_SOLVER_ATTEMPTS * 2,
    paused: bool = False,
) -> None:
    """Adds rebuild migrator.

    Parameters
    ----------
    migrators : list of Migrator
        The list of migrators to run.
    gx : networkx.DiGraph
        The feedstock graph
    package_names : list of str
        The package who's pin was moved
    output_to_feedstock : dict of str
        Mapping of output name to feedstock name
    excluded_feedstocks : set of str
        Feedstock names which should never be included in the migration
    exclude_pinned_pkgs : bool
        Whether pinned packages should be excluded from the migration
    migration_yaml : str
        The raw yaml for the migration variant dict
    config: dict
        The __migrator contents of the migration
    migration_name: str
        Name of the migration
    nominal_pr_limit : int, optional
        The number of PRs per hour, defaults to 5
    force_pr_after_solver_attempts : int, optional
        The number of solver attempts after which to force a PR, defaults to 100.
    paused : bool, optional
        Whether the migration is paused, defaults to False.
    """

    total_graph = create_rebuild_graph(
        gx,
        package_names,
        excluded_feedstocks,
        exclude_pinned_pkgs=exclude_pinned_pkgs,
        include_noarch=config.get("include_noarch", False),
        include_build=config.get("include_build", False),
    )

    # Note at this point the graph is made of all packages that have a
    # dependency on the pinned package via Host, run, or test.
    # Some packages don't have a host section so we use their
    # build section in its place.

    feedstock_names: Set[str] = set()
    for p in package_names:
        feedstock_names |= output_to_feedstock.get(p, {p})

    feedstock_names = {
        p for p in feedstock_names if p in gx.nodes
    } - excluded_feedstocks

    top_level = {
        node
        for node in {
            gx.successors(feedstock_name) for feedstock_name in feedstock_names
        }
        if (node in total_graph) and len(list(total_graph.predecessors(node))) == 0
    }
    piggy_back_migrations = [
        Jinja2VarsCleanup(),
        DuplicateLinesCleanup(),
        PipMigrator(),
        LicenseMigrator(),
        CondaForgeYAMLCleanup(),
        ExtraJinja2KeysCleanup(),
        Build2HostMigrator(),
        NoCondaInspectMigrator(),
        CrossCompilationForARMAndPower(),
        MPIPinRunAsBuildCleanup(),
        PyPIOrgMigrator(),
        StdlibMigrator(),
    ]
    if migration_name == "qt515":
        piggy_back_migrations.append(QtQtMainMigrator())
    if migration_name == "jpeg_to_libjpeg_turbo":
        piggy_back_migrations.append(JpegTurboMigrator())
    if migration_name == "boost_cpp_to_libboost":
        piggy_back_migrations.append(LibboostMigrator())
    if migration_name == "numpy2":
        piggy_back_migrations.append(Numpy2Migrator())
    if migration_name.startswith("r-base44"):
        piggy_back_migrations.append(RUCRTCleanup())
    if migration_name.startswith("flang19"):
        piggy_back_migrations.append(FlangMigrator())
    cycles = set()
    for cyc in nx.simple_cycles(total_graph):
        cycles |= set(cyc)

    migrator = MigrationYaml(
        migration_yaml,
        name=migration_name,
        graph=total_graph,
        pr_limit=nominal_pr_limit,
        top_level=top_level,
        cycles=cycles,
        piggy_back_migrations=piggy_back_migrations,
        max_solver_attempts=max_solver_attempts,
        force_pr_after_solver_attempts=force_pr_after_solver_attempts,
        paused=paused,
        **config,
    )

    # adaptively set PR limits based on the number of PRs made so far
    number_pred = len(
        [
            k
            for k, v in migrator.graph.nodes.items()
            if migrator.migrator_uid(v.get("payload", {}))
            in [
                vv.get("data", {})
                for vv in v.get("payload", {}).get("pr_info", {}).get("PRed", [])
            ]
        ],
    )
    tot_nodes = len(migrator.graph.nodes)
    frac_pred = number_pred / tot_nodes

    tenth = int(tot_nodes / 10)
    quarter = int(tot_nodes / 4)
    half = int(tot_nodes / 2)
    three_quarters = int(tot_nodes * 0.75)
    number_pred_breaks = sorted(
        [0, 10, tenth, quarter, half, three_quarters, tot_nodes]
    )
    pr_limits = [
        min(2, nominal_pr_limit),
        nominal_pr_limit,
        min(int(nominal_pr_limit * 4), MAX_PR_LIMIT),
        min(int(nominal_pr_limit * 3), MAX_PR_LIMIT),
        min(int(nominal_pr_limit * 2), MAX_PR_LIMIT),
        min(int(nominal_pr_limit * 1.5), MAX_PR_LIMIT),
        min(nominal_pr_limit, MAX_PR_LIMIT),
    ]

    pr_limit = None
    for i, lim in enumerate(number_pred_breaks):
        if number_pred <= lim:
            pr_limit = pr_limits[i]
            break

    if pr_limit is None:
        pr_limit = nominal_pr_limit

    migrator.pr_limit = pr_limit

    print(f"migration yaml:\n{migration_yaml}", flush=True)
    print(f"bump number: {migrator.bump_number}", flush=True)
    print(
        f"# of PRs made so far: {number_pred} ({frac_pred * 100:0.2f} percent)",
        flush=True,
    )
    final_config = {}
    final_config.update(config)
    final_config["pr_limit"] = migrator.pr_limit
    final_config["max_solver_attempts"] = max_solver_attempts
    print("final config:\n", pprint.pformat(final_config) + "\n\n", flush=True)
    migrators.append(migrator)


def migration_factory(
    migrators: MutableSequence[Migrator],
    gx: nx.DiGraph,
    pr_limit: int = PR_LIMIT,
    only_keep=None,
) -> None:
    migration_yamls = []
    migrations_loc = os.path.join(
        os.environ["CONDA_PREFIX"],
        "share",
        "conda-forge",
        "migrations",
    )
    with pushd(migrations_loc):
        for yaml_file in sorted(glob.glob("*.y*ml")):
            with open(yaml_file) as f:
                yaml_contents = f.read()
            migration_yamls.append((yaml_file, yaml_contents))

    if only_keep is None:
        only_keep = [
            os.path.splitext(os.path.basename(yaml_file))[0]
            for yaml_file, _ in migration_yamls
        ]

    output_to_feedstock = gx.graph["outputs_lut"]
    all_package_names = set(
        sum(
            (
                list(node.get("payload", {}).get("outputs_names", set()))
                for node in gx.nodes.values()
            ),
            [],
        ),
    )
    for yaml_file, yaml_contents in migration_yamls:
        loaded_yaml = yaml_safe_load(yaml_contents)
        __mname = os.path.splitext(os.path.basename(yaml_file))[0]

        if __mname not in only_keep:
            continue

        with fold_log_lines(f"making {__mname} migrator"):
            migrator_config = loaded_yaml.get("__migrator", {})
            paused = migrator_config.pop("paused", False)
            excluded_feedstocks = set(migrator_config.get("exclude", []))
            _pr_limit = min(migrator_config.pop("pr_limit", pr_limit), MAX_PR_LIMIT)
            max_solver_attempts = min(
                migrator_config.pop("max_solver_attempts", 3),
                MAX_SOLVER_ATTEMPTS,
            )
            force_pr_after_solver_attempts = min(
                migrator_config.pop(
                    "force_pr_after_solver_attempts", MAX_SOLVER_ATTEMPTS * 2
                ),
                MAX_SOLVER_ATTEMPTS * 2,
            )

            if "override_cbc_keys" in migrator_config:
                package_names = set(migrator_config.get("override_cbc_keys"))
            else:
                package_names = (
                    set(loaded_yaml) | {ly.replace("_", "-") for ly in loaded_yaml}
                ) & all_package_names
            exclude_pinned_pkgs = migrator_config.get("exclude_pinned_pkgs", True)

            age = time.time() - loaded_yaml.get("migrator_ts", time.time())
            age /= 24 * 60 * 60
            print(
                "migrator %s is %d days old" % (__mname, int(age)),
                flush=True,
            )
            if (
                age > CHECK_SOLVABLE_TIMEOUT
                and "check_solvable" not in migrator_config
                and not migrator_config.get("longterm", False)
            ):
                migrator_config["check_solvable"] = False
                print(
                    "turning off solver checks for migrator "
                    "%s since over %d is over limit %d"
                    % (
                        __mname,
                        age,
                        CHECK_SOLVABLE_TIMEOUT,
                    ),
                    flush=True,
                )
                skip_solver_checks = True
            else:
                skip_solver_checks = False

            add_rebuild_migration_yaml(
                migrators=migrators,
                gx=gx,
                package_names=list(package_names),
                output_to_feedstock=output_to_feedstock,
                excluded_feedstocks=excluded_feedstocks,
                exclude_pinned_pkgs=exclude_pinned_pkgs,
                migration_yaml=yaml_contents,
                migration_name=os.path.splitext(yaml_file)[0],
                config=migrator_config,
                nominal_pr_limit=_pr_limit,
                max_solver_attempts=max_solver_attempts,
                force_pr_after_solver_attempts=force_pr_after_solver_attempts,
                paused=paused,
            )
            if skip_solver_checks:
                assert not migrators[-1].check_solvable

            if paused:
                print(f"skipping migration {__mname} because it is paused", flush=True)


def _outside_pin_range(pin_spec, current_pin, new_version):
    pin_level = len(pin_spec.split("."))
    current_split = current_pin.split(".")
    new_split = new_version.split(".")
    # if our pin spec is more exact than our current pin then rebuild more precisely
    if pin_level > len(current_split):
        return True
    for i in range(pin_level):
        if current_split[i] != new_split[i]:
            return True
    return False


def create_migration_yaml_creator(
    migrators: MutableSequence[Migrator], gx: nx.DiGraph, pin_to_debug=None
):
    cfp_gx = copy.deepcopy(gx)
    for node in list(cfp_gx.nodes):
        if node != "conda-forge-pinning":
            pluck(cfp_gx, node)

    with pushd(os.environ["CONDA_PREFIX"]):
        pinnings = parse_config_file(
            "conda_build_config.yaml",
            config=Config(**CB_CONFIG),
        )

        fname = "share/conda-forge/migration_support/packages_to_migrate_together.yaml"
        if os.path.exists(fname):
            with open(fname) as f:
                packages_to_migrate_together = yaml_safe_load(f)
        else:
            packages_to_migrate_together = {}

    packages_to_migrate_together_mapping = {}

    for top, pkgs in packages_to_migrate_together.items():
        for pkg in pkgs:
            packages_to_migrate_together_mapping[pkg] = top

    pinning_names = sorted(list(pinnings.keys()))

    feedstocks_to_be_repinned = []
    for pinning_name in pinning_names:
        if (
            pinning_name in packages_to_migrate_together_mapping
            and pinning_name not in packages_to_migrate_together
        ):
            continue
        package_pin_list = pinnings[pinning_name]
        if pin_to_debug is not None and pinning_name != pin_to_debug:
            continue

        # there are three things:
        # pinning_name - entry in pinning file
        # package_name - the actual package, could differ via `-` -> `_`
        #                from pinning_name
        # feedstock_name - the feedstock that outputs the package
        # we need the package names for the migrator itself but need the
        # feedstock for everything else

        # exclude non-package keys
        if pinning_name not in gx.graph["outputs_lut"]:
            # conda_build_config.yaml can't have `-` unlike our package names
            package_name = pinning_name.replace("_", "-")
        else:
            package_name = pinning_name

        # replace sub-packages with their feedstock names
        # TODO - we are grabbing one element almost at random here
        # the sorted call makes it stable at least?
        fs_name = next(
            iter(
                sorted(gx.graph["outputs_lut"].get(package_name, {package_name})),
            ),
        )

        if (
            (fs_name in gx.nodes)
            and not gx.nodes[fs_name]["payload"].get("archived", False)
            and gx.nodes[fs_name]["payload"].get("version")
            and fs_name not in feedstocks_to_be_repinned
        ):
            current_pins = list(map(str, package_pin_list))
            current_version = str(gx.nodes[fs_name]["payload"]["version"])

            try:
                # we need a special parsing for pinning stuff
                meta_yaml = parse_meta_yaml(
                    gx.nodes[fs_name]["payload"]["raw_meta_yaml"],
                    for_pinning=True,
                )

                # find the most stringent max pin for this feedstock if any
                pin_spec = ""
                for block in [meta_yaml] + meta_yaml.get("outputs", []) or []:
                    build = block.get("build", {}) or {}

                    # parse back to dict
                    possible_p_dicts = []
                    if isinstance(build.get("run_exports", None), MutableMapping):
                        for _, v in build.get("run_exports", {}).items():
                            for p in v:
                                possible_p_dicts.append(parse_munged_run_export(p))
                    else:
                        for p in build.get("run_exports", []) or []:
                            possible_p_dicts.append(parse_munged_run_export(p))

                    # and check the exported package is within the feedstock
                    exports = [
                        p.get("max_pin", "")
                        for p in possible_p_dicts
                        # make certain not direct hard pin
                        if isinstance(p, MutableMapping)
                        # ensure the export is for this package
                        and p.get("package_name", "") == package_name
                        # ensure the pinned package is in an output of the
                        # parent feedstock
                        and (
                            fs_name
                            in gx.graph["outputs_lut"].get(
                                p.get("package_name", ""),
                                set(),
                            )
                        )
                    ]
                    if not exports:
                        continue
                    # get the most stringent pin spec from the recipe block
                    max_pin = max(exports, key=len)
                    if len(max_pin) > len(pin_spec):
                        pin_spec = max_pin

                # fall back to the pinning file or "x"
                if not pin_spec:
                    pin_spec = (
                        pinnings["pin_run_as_build"]
                        .get(pinning_name, {})
                        .get("max_pin", "x")
                    ) or "x"

                current_pins = list(
                    map(lambda x: re.sub("[^0-9.]", "", x).rstrip("."), current_pins),
                )
                current_pins = [cp.strip() for cp in current_pins if cp.strip() != ""]
                current_version = re.sub("[^0-9.]", "", current_version).rstrip(".")
                if not current_pins or current_version == "":
                    continue

                current_pin = str(max(map(VersionOrder, current_pins)))
                # If the current pin and the current version is the same nothing
                # to do even if the pin isn't accurate to the spec
                if current_pin != current_version and _outside_pin_range(
                    pin_spec,
                    current_pin,
                    current_version,
                ):
                    feedstocks_to_be_repinned.append(fs_name)
                    with fold_log_lines(
                        "making pinning migrator for %s" % pinning_name
                    ):
                        pinnings_together = packages_to_migrate_together.get(
                            pinning_name, [pinning_name]
                        )
                        print("    %s:" % pinning_name, flush=True)
                        print("        package name:", package_name, flush=True)
                        print("        feedstock name:", fs_name, flush=True)
                        for p in possible_p_dicts:
                            print("        possible pin spec:", p, flush=True)
                        print(
                            "        migrator:\n"
                            "            curr version: %s\n"
                            "            curr pin: %s\n"
                            "            pin_spec: %s\n"
                            "            pinnings: %s"
                            % (
                                current_version,
                                current_pin,
                                pin_spec,
                                pinnings_together,
                            ),
                            flush=True,
                        )
                        migrators.append(
                            MigrationYamlCreator(
                                pinning_name,
                                current_version,
                                current_pin,
                                pin_spec,
                                fs_name,
                                cfp_gx,
                                pinnings=pinnings_together,
                                full_graph=gx,
                            ),
                        )
            except Exception as e:
                with fold_log_lines(
                    "failed to make pinning migrator for %s" % pinning_name
                ):
                    print("    %s:" % pinning_name, flush=True)
                    print("        package name:", package_name, flush=True)
                    print("        feedstock name:", fs_name, flush=True)
                    print("        error:", repr(e), flush=True)
                continue


def add_noarch_python_min_migrator(
    migrators: MutableSequence[Migrator], gx: nx.DiGraph
):
    with fold_log_lines("making `noarch: python` migrator"):
        gx2 = copy.deepcopy(gx)
        for node in list(gx2.nodes):
            has_noarch_python = False
            with gx2.nodes[node]["payload"] as attrs:
                for line in attrs.get("raw_meta_yaml", "").splitlines():
                    if line.lstrip().startswith("noarch: python"):
                        has_noarch_python = True
                        break
            if not has_noarch_python:
                pluck(gx2, node)

        migrators.append(
            NoarchPythonMinMigrator(
                graph=gx2,
                pr_limit=1,  # will turn up later
            ),
        )


def initialize_migrators(
    gx: nx.DiGraph,
    dry_run: bool = False,
) -> MutableSequence[Migrator]:
    migrators: List[Migrator] = []

    add_arch_migrate(migrators, gx)

    add_replacement_migrator(
        migrators,
        gx,
        cast("PackageName", "mpir"),
        cast("PackageName", "gmp"),
        "The package 'mpir' is deprecated and unmaintained. Use 'gmp' instead.",
    )

<<<<<<< HEAD
    add_replacement_migrator(
        migrators,
        gx,
        cast("PackageName", "astropy"),
        cast("PackageName", "astropy-base"),
        "The astropy feedstock has been split into two packages, astropy-base only "
        "has required dependencies and astropy has all optional dependencies.",
    )

    with fold_log_lines("making `noarch: python` migrator"):
        migrators.append(
            NoarchPythonMinMigrator(
                graph=gx,
                pr_limit=1,  # will turn up later
            ),
        )
=======
    # add_noarch_python_min_migrator(migrators, gx)
>>>>>>> 0bb7fd73

    pinning_migrators: List[Migrator] = []
    migration_factory(pinning_migrators, gx)
    create_migration_yaml_creator(migrators=pinning_migrators, gx=gx)

    with fold_log_lines("migration graph sizes"):
        print("rebuild migration graph sizes:", flush=True)
        for m in migrators + pinning_migrators:
            if isinstance(m, GraphMigrator):
                print(
                    f'    {getattr(m, "name", m)} graph size: '
                    f'{len(getattr(m, "graph", []))}',
                    flush=True,
                )

    with fold_log_lines("making version migrator"):
        print("building package import maps and version migrator", flush=True)
        python_nodes = {
            n for n, v in gx.nodes("payload") if "python" in v.get("req", "")
        }
        python_nodes.update(
            [
                k
                for node_name, node in gx.nodes("payload")
                for k in node.get("outputs_names", [])
                if node_name in python_nodes
            ],
        )
        version_migrator = Version(
            python_nodes=python_nodes,
            graph=gx,
            pr_limit=PR_LIMIT * 4,
            piggy_back_migrations=[
                CondaForgeYAMLCleanup(),
                Jinja2VarsCleanup(),
                DuplicateLinesCleanup(),
                PipMigrator(),
                LicenseMigrator(),
                CondaForgeYAMLCleanup(),
                ExtraJinja2KeysCleanup(),
                Build2HostMigrator(),
                NoCondaInspectMigrator(),
                PipWheelMigrator(),
                MPIPinRunAsBuildCleanup(),
                DependencyUpdateMigrator(python_nodes),
                PyPIOrgMigrator(),
                StdlibMigrator(),
            ],
        )

        random.shuffle(pinning_migrators)
        migrators = [version_migrator] + migrators + pinning_migrators

    return migrators


def _load(name):
    with LazyJson(f"migrators/{name}.json") as lzj:
        return make_from_lazy_json_data(lzj.data)


def load_migrators(skip_paused: bool = True) -> MutableSequence[Migrator]:
    """Loads all current migrators.

    Parameters
    ----------
    skip_paused : bool, optional
        Whether to skip paused migrators, defaults to True.

    Returns
    -------
    migrators : list of Migrator
        The list of migrators to run in the correct randomized order.
    """
    migrators = []
    version_migrator = None
    pinning_migrators = []
    longterm_migrators = []
    all_names = get_all_keys_for_hashmap("migrators")
    with executor("process", 4) as pool:
        futs = [pool.submit(_load, name) for name in all_names]

        for fut in tqdm.tqdm(
            as_completed(futs), desc="loading migrators", ncols=80, total=len(all_names)
        ):
            migrator = fut.result()

            if getattr(migrator, "paused", False) and skip_paused:
                continue

            if isinstance(migrator, Version):
                version_migrator = migrator
            elif isinstance(migrator, MigrationYamlCreator) or isinstance(
                migrator, MigrationYaml
            ):
                if getattr(migrator, "longterm", False):
                    longterm_migrators.append(migrator)
                else:
                    pinning_migrators.append(migrator)
            else:
                migrators.append(migrator)

    if version_migrator is None:
        raise RuntimeError("No version migrator found in the migrators directory!")

    random.shuffle(pinning_migrators)
    random.shuffle(longterm_migrators)
    migrators = [version_migrator] + migrators + pinning_migrators + longterm_migrators

    return migrators


def main(ctx: CliContext) -> None:
    gx = load_existing_graph()
    migrators = initialize_migrators(
        gx,
        dry_run=ctx.dry_run,
    )
    with (
        fold_log_lines("dumping migrators to JSON"),
        lazy_json_override_backends(
            ["file"],
            hashmaps_to_sync=["migrators"],
        ),
    ):
        old_migrators = set(get_all_keys_for_hashmap("migrators"))
        new_migrators = set()
        for migrator in tqdm.tqdm(
            migrators, desc="dumping migrators", ncols=80, total=len(migrators)
        ):
            try:
                data = migrator.to_lazy_json_data()
                if data["name"] in new_migrators:
                    raise RuntimeError(f"Duplicate migrator name: {data['name']}!")

                new_migrators.add(data["name"])

                with LazyJson(f"migrators/{data['name']}.json") as lzj:
                    lzj.update(data)

            except Exception as e:
                logger.error(f"Error dumping migrator {migrator} to JSON!", exc_info=e)

        migrators_to_remove = old_migrators - new_migrators
        for migrator in migrators_to_remove:
            remove_key_for_hashmap("migrators", migrator)<|MERGE_RESOLUTION|>--- conflicted
+++ resolved
@@ -742,7 +742,6 @@
         "The package 'mpir' is deprecated and unmaintained. Use 'gmp' instead.",
     )
 
-<<<<<<< HEAD
     add_replacement_migrator(
         migrators,
         gx,
@@ -752,16 +751,7 @@
         "has required dependencies and astropy has all optional dependencies.",
     )
 
-    with fold_log_lines("making `noarch: python` migrator"):
-        migrators.append(
-            NoarchPythonMinMigrator(
-                graph=gx,
-                pr_limit=1,  # will turn up later
-            ),
-        )
-=======
     # add_noarch_python_min_migrator(migrators, gx)
->>>>>>> 0bb7fd73
 
     pinning_migrators: List[Migrator] = []
     migration_factory(pinning_migrators, gx)
