--- conflicted
+++ resolved
@@ -1667,12 +1667,6 @@
         graph=G,
         smithy_version="",
         pinning_version="",
-<<<<<<< HEAD
-=======
-        github_username="",
-        github_password="",
-        circle_build_url=get_bot_run_url(),
->>>>>>> b04a96cf
     )
     m_ctx = MigratorContext(mm_ctx, m)
     m.bind_to_ctx(m_ctx)
