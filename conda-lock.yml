--- conflicted
+++ resolved
@@ -3,15 +3,9 @@
     - url: conda-forge
       used_env_vars: []
   content_hash:
-<<<<<<< HEAD
-    linux-64: 35be3ae876ec2099aa52108e43f387afcba77710c34c9a37733b622f6543791f
-    osx-64: aa7dfa8b697e72ab173801d071ac13515b72a9eb939ba003b55c4da59e9b9b92
-    osx-arm64: 5802bda60847a3a3b5350eab91ba35cc0dcaceef43abcb2d7f1837cc369d1895
-=======
-    linux-64: e7523adc9dabfdd8c235228a86af516fcdcf1163d039489d9badc6198e28353a
-    osx-64: aa83115cf73d4255a3cdab97fdcaaa74d063ea982169d2fe7e0e1263c8f9cb73
-    osx-arm64: 77724ead9c908522f581e645d719909946de348df318a1213cb2822da25a57f0
->>>>>>> 43aacbb0
+    linux-64: 7294cc435886a002579527ec8361e7798f9137d4e984e6def06a9636988d46f5
+    osx-64: 5f4282cf5f32166178b82e93b7f3d235096a54962da97be870f98157cea1655a
+    osx-arm64: e73f769129f4b576a3e54ae831a77717257d02ba4455277d742e9a828c484f6f
   platforms:
     - osx-arm64
     - linux-64
@@ -774,15 +768,15 @@
       python-dateutil: '>=2.1,<3.0.0'
       urllib3: '>=1.25.4,!=2.2.0,<3'
     hash:
-      md5: c17c0e0898494bec0d61653efb61936c
-      sha256: 13b556d49a415514dc64d2464941a64c13118ce5e1f3df8aeb94a4224d7e4a32
+      md5: 9339c25f3950c02f3867755c33f15c31
+      sha256: 52fe0374f84c8ef7b2385d25cc53551a98b6407904be76e13921d264f5cd64be
     manager: conda
     name: botocore
     optional: false
     platform: linux-64
     url:
-      https://conda.anaconda.org/conda-forge/noarch/botocore-1.35.97-pyge310_1234567_0.conda
-    version: 1.35.97
+      https://conda.anaconda.org/conda-forge/noarch/botocore-1.35.98-pyge310_1234567_0.conda
+    version: 1.35.98
   - category: main
     dependencies:
       jmespath: '>=0.7.1,<2.0.0'
@@ -790,15 +784,15 @@
       python-dateutil: '>=2.1,<3.0.0'
       urllib3: '>=1.25.4,!=2.2.0,<3'
     hash:
-      md5: c17c0e0898494bec0d61653efb61936c
-      sha256: 13b556d49a415514dc64d2464941a64c13118ce5e1f3df8aeb94a4224d7e4a32
+      md5: 9339c25f3950c02f3867755c33f15c31
+      sha256: 52fe0374f84c8ef7b2385d25cc53551a98b6407904be76e13921d264f5cd64be
     manager: conda
     name: botocore
     optional: false
     platform: osx-64
     url:
-      https://conda.anaconda.org/conda-forge/noarch/botocore-1.35.97-pyge310_1234567_0.conda
-    version: 1.35.97
+      https://conda.anaconda.org/conda-forge/noarch/botocore-1.35.98-pyge310_1234567_0.conda
+    version: 1.35.98
   - category: main
     dependencies:
       jmespath: '>=0.7.1,<2.0.0'
@@ -806,15 +800,15 @@
       python-dateutil: '>=2.1,<3.0.0'
       urllib3: '>=1.25.4,!=2.2.0,<3'
     hash:
-      md5: c17c0e0898494bec0d61653efb61936c
-      sha256: 13b556d49a415514dc64d2464941a64c13118ce5e1f3df8aeb94a4224d7e4a32
+      md5: 9339c25f3950c02f3867755c33f15c31
+      sha256: 52fe0374f84c8ef7b2385d25cc53551a98b6407904be76e13921d264f5cd64be
     manager: conda
     name: botocore
     optional: false
     platform: osx-arm64
     url:
-      https://conda.anaconda.org/conda-forge/noarch/botocore-1.35.97-pyge310_1234567_0.conda
-    version: 1.35.97
+      https://conda.anaconda.org/conda-forge/noarch/botocore-1.35.98-pyge310_1234567_0.conda
+    version: 1.35.98
   - category: main
     dependencies:
       libgcc-ng: '>=12'
@@ -15501,15 +15495,15 @@
       python: '>=3.11,<3.12.0a0'
       python_abi: 3.11.*
     hash:
-      md5: 558a9c46ef5db2f3a6f425228bc77d43
-      sha256: 066f5725b576dca7a1f5dfafca055836a199f9db97435e2ceca84e6296fc8358
+      md5: dbad881039736bed1cc0956f9fd20f8c
+      sha256: 30d0b7c7173c979b0770fac8e7a3206b6d6a7cfd2c0da671af3d98d1399bff7c
     manager: conda
     name: watchfiles
     optional: false
     platform: linux-64
     url:
-      https://conda.anaconda.org/conda-forge/linux-64/watchfiles-1.0.3-py311h9e33e62_0.conda
-    version: 1.0.3
+      https://conda.anaconda.org/conda-forge/linux-64/watchfiles-1.0.4-py311h9e33e62_0.conda
+    version: 1.0.4
   - category: main
     dependencies:
       __osx: '>=10.13'
@@ -15517,15 +15511,15 @@
       python: '>=3.11,<3.12.0a0'
       python_abi: 3.11.*
     hash:
-      md5: baefec9ff66c257f5f4ebb4dbe3ae8b2
-      sha256: 4ef4da58cca842f5cd8559c50c12a8d8404c1f838791c780865444817b7f420a
+      md5: ec9bb5cdcd27ad3c16717e66c79bac44
+      sha256: 4608a102005d1440b64d3c4b3b662be3bc15fb21753276b4a8819112e5f05056
     manager: conda
     name: watchfiles
     optional: false
     platform: osx-64
     url:
-      https://conda.anaconda.org/conda-forge/osx-64/watchfiles-1.0.3-py311h3b9c2be_0.conda
-    version: 1.0.3
+      https://conda.anaconda.org/conda-forge/osx-64/watchfiles-1.0.4-py311h3b9c2be_0.conda
+    version: 1.0.4
   - category: main
     dependencies:
       __osx: '>=11.0'
@@ -15533,15 +15527,15 @@
       python: '>=3.11,<3.12.0a0'
       python_abi: 3.11.*
     hash:
-      md5: bd5b2b35eb23cfcb48be31527ff49944
-      sha256: 86f7ebe3cfb503fb2c80f040e03d039e3b552ac5893cd8e82225c966bac07c44
+      md5: 0dc7429ff1ce8cdc986fb56295a0c122
+      sha256: cbf65f73e95b19623ded1d4fd1f7feb6b2b88ea7931299f1d41ed3446aa1e636
     manager: conda
     name: watchfiles
     optional: false
     platform: osx-arm64
     url:
-      https://conda.anaconda.org/conda-forge/osx-arm64/watchfiles-1.0.3-py311h3ff9189_0.conda
-    version: 1.0.3
+      https://conda.anaconda.org/conda-forge/osx-arm64/watchfiles-1.0.4-py311h3ff9189_0.conda
+    version: 1.0.4
   - category: main
     dependencies:
       python: '>=3.9'
