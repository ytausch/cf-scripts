import copy
import glob
import json
import re
import sys
import gc

import time
import traceback
import logging
import os
import typing
import tqdm
from subprocess import CalledProcessError
from typing import (
    Optional,
    MutableSequence,
    MutableSet,
    Sequence,
    Tuple,
    Set,
    Mapping,
    MutableMapping,
    Union,
)

if typing.TYPE_CHECKING:
    from .cli import CLIArgs
    from .migrators_types import (
        MetaYamlTypedDict,
        PackageName,
        MigrationUidTypedDict,
    )

# from conda_forge_tick.profiler import profiling

import networkx as nx
from conda.models.version import VersionOrder
from conda_build.config import Config
from conda_build.variants import parse_config_file

from urllib.error import URLError

import github3
from uuid import uuid4

from conda_forge_tick.os_utils import pushd, eval_cmd
from conda_forge_tick.lazy_json_backends import (
    get_all_keys_for_hashmap,
    LazyJson,
    remove_key_for_hashmap,
    lazy_json_transaction,
)
from conda_forge_tick.contexts import (
    FeedstockContext,
    MigratorSessionContext,
    MigratorContext,
)
from conda_forge_tick.git_utils import (
    get_repo,
    push_repo,
    is_github_api_limit_reached,
    comment_on_pr,
)
from conda_forge_tick.utils import (
    setup_logger,
    pluck,
    load_graph,
    dump_graph,
    CB_CONFIG,
    parse_meta_yaml,
    sanitize_string,
    frozen_to_json_friendly,
    yaml_safe_load,
)
from conda_forge_tick.migrators.arch import OSXArm
from conda_forge_tick.migrators.migration_yaml import (
    MigrationYamlCreator,
    create_rebuild_graph,
)
from conda_forge_tick.migrators import (
    Migrator,
    Version,
    PipMigrator,
    LicenseMigrator,
    MigrationYaml,
    Replacement,
    ArchRebuild,
    CondaForgeYAMLCleanup,
    ExtraJinja2KeysCleanup,
    Jinja2VarsCleanup,
    UpdateConfigSubGuessMigrator,
    UpdateCMakeArgsMigrator,
    GuardTestingMigrator,
    CrossRBaseMigrator,
    CrossPythonMigrator,
    Build2HostMigrator,
    NoCondaInspectMigrator,
    DuplicateLinesCleanup,
    Cos7Config,
    PipWheelMigrator,
    GraphMigrator,
    CrossCompilationForARMAndPower,
    MPIPinRunAsBuildCleanup,
    DependencyUpdateMigrator,
    QtQtMainMigrator,
    JpegTurboMigrator,
)

from conda_forge_feedstock_check_solvable import is_recipe_solvable

# not using this right now
# from conda_forge_tick.deploy import deploy


LOGGER = logging.getLogger("conda_forge_tick.auto_tick")

PR_LIMIT = 5
MAX_PR_LIMIT = 50
MAX_SOLVER_ATTEMPTS = 50
CHECK_SOLVABLE_TIMEOUT = 90 * 24 * 60 * 60  # 90 days in seconds

BOT_RERUN_LABEL = {
    "name": "bot-rerun",
    "color": "#191970",
    "description": (
        "Apply this label if you want the bot to retry "
        "issuing a particular pull-request"
    ),
}

BOT_HOME_DIR = None


def _set_pre_pr_migrator_fields(attrs, migrator_name, error_str):
    pre_key = "pre_pr_migrator_status"
    pre_key_att = "pre_pr_migrator_attempts"

    with attrs["pr_info"] as pri:
        if pre_key not in pri:
            pri[pre_key] = {}
        pri[pre_key][migrator_name] = sanitize_string(
            error_str,
        )

        if pre_key_att not in pri:
            pri[pre_key_att] = {}
        if migrator_name not in pri[pre_key_att]:
            pri[pre_key_att][migrator_name] = 0
        pri[pre_key_att][migrator_name] += 1


def _reset_pre_pr_migrator_fields(attrs, migrator_name):
    pre_key = "pre_pr_migrator_status"
    pre_key_att = "pre_pr_migrator_attempts"
    with attrs["pr_info"] as pri:
        for _key in [pre_key, pre_key_att]:
            if _key in pri and migrator_name in pri[_key]:
                pri[_key].pop(migrator_name)


def run(
    feedstock_ctx: FeedstockContext,
    migrator: Migrator,
    protocol: str = "ssh",
    pull_request: bool = True,
    rerender: bool = True,
    fork: bool = True,
    base_branch: str = "main",
    **kwargs: typing.Any,
) -> Tuple["MigrationUidTypedDict", dict]:
    """For a given feedstock and migration run the migration

    Parameters
    ----------
    feedstock_ctx: FeedstockContext
        The node attributes
    migrator: Migrator instance
        The migrator to run on the feedstock
    protocol : str, optional
        The git protocol to use, defaults to ``ssh``
    pull_request : bool, optional
        If true issue pull request, defaults to true
    rerender : bool
        Whether to rerender
    fork : bool
        If true create a fork, defaults to true
    base_branch : str, optional
        The base branch to which the PR will be targeted. Defaults to "main".
    kwargs: dict
        The key word arguments to pass to the migrator

    Returns
    -------
    migrate_return: MigrationUidTypedDict
        The migration return dict used for tracking finished migrations
    pr_json: dict
        The PR json object for recreating the PR as needed
    """

    # sometimes we get weird directory issues so make sure we reset
    os.chdir(BOT_HOME_DIR)

    # get the repo
    # TODO: stop doing this.
    migrator.attrs = feedstock_ctx.attrs  # type: ignore

    branch_name = migrator.remote_branch(feedstock_ctx) + "_h" + uuid4().hex[0:6]

    if hasattr(migrator, "name"):
        assert isinstance(migrator.name, str)
        migrator_name = migrator.name.lower().replace(" ", "")
    else:
        migrator_name = migrator.__class__.__name__.lower()

    # TODO: run this in parallel
    feedstock_dir, repo = get_repo(
        ctx=migrator.ctx.session,
        fctx=feedstock_ctx,
        branch=branch_name,
        feedstock=feedstock_ctx.feedstock_name,
        protocol=protocol,
        pull_request=pull_request,
        fork=fork,
        base_branch=base_branch,
    )
    if not feedstock_dir or not repo:
        LOGGER.critical(
            "Failed to migrate %s, %s",
            feedstock_ctx.package_name,
            feedstock_ctx.attrs.get("pr_info", {}).get("bad"),
        )
        return False, False

    recipe_dir = os.path.join(feedstock_dir, "recipe")

    # migrate the feedstock
    migrator.run_pre_piggyback_migrations(recipe_dir, feedstock_ctx.attrs, **kwargs)

    # TODO - make a commit here if the repo changed

    migrate_return = migrator.migrate(recipe_dir, feedstock_ctx.attrs, **kwargs)

    if not migrate_return:
        LOGGER.critical(
            "Failed to migrate %s, %s",
            feedstock_ctx.package_name,
            feedstock_ctx.attrs.get("pr_info", {}).get("bad"),
        )
        eval_cmd(f"rm -rf {feedstock_dir}")
        return False, False

    # TODO - commit main migration here

    migrator.run_post_piggyback_migrations(recipe_dir, feedstock_ctx.attrs, **kwargs)

    # TODO commit post migration here

    # rerender, maybe
    diffed_files: typing.List[str] = []
    with pushd(feedstock_dir):
        msg = migrator.commit_message(feedstock_ctx)  # noqa
        try:
            eval_cmd("git add --all .")
            if migrator.allow_empty_commits:
                eval_cmd(f"git commit --allow-empty -am '{msg}'")
            else:
                eval_cmd(f"git commit -am '{msg}'")
        except CalledProcessError as e:
            LOGGER.info(
                "could not commit to feedstock - "
                "likely no changes - error is '%s'" % (repr(e)),
            )
            # we bail here if we do not plan to rerender and we wanted an empty
            # commit
            # this prevents PRs that don't actually get made from getting marked as done
            if migrator.allow_empty_commits and not rerender:
                raise e

        if rerender:
            head_ref = eval_cmd("git rev-parse HEAD").strip()
            LOGGER.info("Rerendering the feedstock")

            try:
                eval_cmd(
                    "conda smithy rerender -c auto --no-check-uptodate",
                    timeout=900,
                )
                make_rerender_comment = False
            except Exception as e:
                # I am trying this bit of code to force these errors
                # to be surfaced in the logs at the right time.
                print(f"RERENDER ERROR: {e}", flush=True)
                if not isinstance(migrator, Version):
                    raise
                else:
                    # for check solvable or automerge, we always raise rerender errors
                    if feedstock_ctx.attrs["conda-forge.yml"].get("bot", {}).get(
                        "check_solvable",
                        False,
                    ) or (
                        feedstock_ctx.attrs["conda-forge.yml"]
                        .get("bot", {})
                        .get(
                            "automerge",
                            False,
                        )
                    ):
                        raise
                    else:
                        make_rerender_comment = True

            # If we tried to run the MigrationYaml and rerender did nothing (we only
            # bumped the build number and dropped a yaml file in migrations) bail
            # for instance platform specific migrations
            gdiff = eval_cmd(f"git diff --name-only {head_ref.strip()}...HEAD")

            diffed_files = [
                _
                for _ in gdiff.split()
                if not (
                    _.startswith("recipe")
                    or _.startswith("migrators")
                    or _.startswith("README")
                )
            ]
        else:
            make_rerender_comment = False

    if (
        feedstock_ctx.feedstock_name != "conda-forge-pinning"
        and (base_branch == "master" or base_branch == "main")
        and (
            (
                migrator.check_solvable
                # we always let stuff in cycles go
                and feedstock_ctx.attrs["name"]
                not in getattr(migrator, "cycles", set())
                # we always let stuff at the top go
                and feedstock_ctx.attrs["name"]
                not in getattr(migrator, "top_level", set())
            )
            or feedstock_ctx.attrs["conda-forge.yml"]
            .get("bot", {})
            .get(
                "check_solvable",
                False,
            )
        )
    ):
        solvable, errors, _ = is_recipe_solvable(
            feedstock_dir,
            build_platform=feedstock_ctx.attrs["conda-forge.yml"].get(
                "build_platform",
                None,
            ),
        )
        if not solvable:
            _solver_err_str = "not solvable ({}): {}: {}".format(
                ('<a href="' + os.getenv("CIRCLE_BUILD_URL", "") + '">bot CI job</a>'),
                base_branch,
                sorted(set(errors)),
            )

            if isinstance(migrator, Version):
                with feedstock_ctx.attrs["version_pr_info"] as vpri:
                    _new_ver = vpri["new_version"]
                    vpri["new_version_errors"][_new_ver] = _solver_err_str
                    vpri["new_version_errors"][_new_ver] = sanitize_string(
                        vpri["new_version_errors"][_new_ver],
                    )
                    # remove part of a try for solver errors to make those slightly
                    # higher priority
                    vpri["new_version_attempts"][_new_ver] -= 0.8
            else:
                # these are not used for version migrations
                _set_pre_pr_migrator_fields(
                    feedstock_ctx.attrs,
                    migrator_name,
                    sanitize_string(_solver_err_str),
                )

            eval_cmd(f"rm -rf {feedstock_dir}")
            return False, False
        else:
            _reset_pre_pr_migrator_fields(feedstock_ctx.attrs, migrator_name)

    # TODO: Better annotation here
    pr_json: typing.Union[MutableMapping, None, bool]
    if (
        isinstance(migrator, MigrationYaml)
        and not diffed_files
        and feedstock_ctx.attrs["name"] != "conda-forge-pinning"
    ):
        # spoof this so it looks like the package is done
        pr_json = {
            "state": "closed",
            "merged_at": "never issued",
            "id": str(uuid4()),
        }
    else:
        # push up
        try:
            # TODO: remove this hack, but for now this is the only way to get
            # the feedstock dir into pr_body
            feedstock_ctx.feedstock_dir = feedstock_dir
            pr_json = push_repo(
                session_ctx=migrator.ctx.session,
                fctx=feedstock_ctx,
                feedstock_dir=feedstock_dir,
                body=migrator.pr_body(feedstock_ctx),
                repo=repo,
                title=migrator.pr_title(feedstock_ctx),
                head=f"{migrator.ctx.github_username}:{branch_name}",
                branch=branch_name,
                base_branch=base_branch,
            )

        # This shouldn't happen too often any more since we won't double PR
        except github3.GitHubError as e:
            if e.msg != "Validation Failed":
                raise
            else:
                print(f"Error during push {e}")
                # If we just push to the existing PR then do nothing to the json
                pr_json = False
                ljpr = False

    if pr_json and pr_json["state"] != "closed" and make_rerender_comment:
        comment_on_pr(
            pr_json,
            """\
Hi! This feedstock was not able to be rerendered after the version update changes. I
have pushed the version update changes anyways and am trying to rerender again with this
comment. Hopefully you all can fix this!

@conda-forge-admin rerender""",
            repo,
        )

    if pr_json:
        ljpr = LazyJson(
            os.path.join("pr_json", str(pr_json["id"]) + ".json"),
        )
        with ljpr as __ljpr:
            __ljpr.update(**pr_json)
    else:
        ljpr = False

    # If we've gotten this far then the node is good
    with feedstock_ctx.attrs["pr_info"] as pri:
        pri["bad"] = False
    _reset_pre_pr_migrator_fields(feedstock_ctx.attrs, migrator_name)

    LOGGER.info("Removing feedstock dir")
    eval_cmd(f"rm -rf {feedstock_dir}")
    return migrate_return, ljpr


def _host_run_test_dependencies(meta_yaml: "MetaYamlTypedDict") -> Set["PackageName"]:
    """Parse the host/run/test dependencies of a recipe

    This function parses top-level and `outputs` requirements sections.

    The complicated logic here is mainly to support not including a
    `host` section, and using `build` instead.
    """
    _ = meta_yaml["requirements"]
    rq = (_["host"] or _["build"]) | _["run"] | _["test"]
    return typing.cast("Set[PackageName]", rq)


def add_replacement_migrator(
    migrators: MutableSequence[Migrator],
    gx: nx.DiGraph,
    old_pkg: "PackageName",
    new_pkg: "PackageName",
    rationale: str,
    alt_migrator: Union[Migrator, None] = None,
) -> None:
    """Adds a migrator to replace one package with another.

    Parameters
    ----------
    migrators : list of Migrator
        The list of migrators to run.
    gx : graph
        The conda-forge dependency graph.
    old_pkg : str
        The package to be replaced.
    new_pkg : str
        The package to replace the `old_pkg`.
    rationale : str
        The reason the for the migration. Should be a full statement.
    alt_migrator : Replacement migrator or a sublcass thereof
        An alternate Replacement migrator to use for special tasks.

    """
    print(
        "========================================"
        "========================================",
        flush=True,
    )
    print(f"making replacement migrator for {old_pkg} -> {new_pkg}", flush=True)
    total_graph = copy.deepcopy(gx)

    for node, node_attrs in gx.nodes.items():
        requirements = node_attrs["payload"].get("requirements", {})
        rq = (
            requirements.get("build", set())
            | requirements.get("host", set())
            | requirements.get("run", set())
            | requirements.get("test", set())
        )
        pkgs = {old_pkg}
        old_pkg_c = pkgs.intersection(rq)

        if not old_pkg_c:
            pluck(total_graph, node)

    # post plucking we can have several strange cases, lets remove all selfloops
    total_graph.remove_edges_from(nx.selfloop_edges(total_graph))

    if alt_migrator is not None:
        migrators.append(
            alt_migrator(
                old_pkg=old_pkg,
                new_pkg=new_pkg,
                rationale=rationale,
                pr_limit=PR_LIMIT,
                graph=total_graph,
            ),
        )
    else:
        migrators.append(
            Replacement(
                old_pkg=old_pkg,
                new_pkg=new_pkg,
                rationale=rationale,
                pr_limit=PR_LIMIT,
                graph=total_graph,
            ),
        )


def add_arch_migrate(migrators: MutableSequence[Migrator], gx: nx.DiGraph) -> None:
    """Adds rebuild migrators.

    Parameters
    ----------
    migrators : list of Migrator
        The list of migrators to run.

    """
    print(
        "========================================"
        "========================================",
        flush=True,
    )
    print("making aarch64+ppc64le and osx-arm64 migrations", flush=True)
    total_graph = copy.deepcopy(gx)

    migrators.append(
        ArchRebuild(
            graph=total_graph,
            pr_limit=PR_LIMIT,
            name="aarch64 and ppc64le addition",
        ),
    )
    migrators.append(
        OSXArm(
            graph=total_graph,
            pr_limit=PR_LIMIT,
            name="arm osx addition",
            piggy_back_migrations=[
                Build2HostMigrator(),
                UpdateConfigSubGuessMigrator(),
                CondaForgeYAMLCleanup(),
                UpdateCMakeArgsMigrator(),
                GuardTestingMigrator(),
                CrossRBaseMigrator(),
                CrossPythonMigrator(),
                NoCondaInspectMigrator(),
                MPIPinRunAsBuildCleanup(),
            ],
        ),
    )


def add_rebuild_migration_yaml(
    migrators: MutableSequence[Migrator],
    gx: nx.DiGraph,
    package_names: Sequence[str],
    output_to_feedstock: Mapping[str, str],
    excluded_feedstocks: MutableSet[str],
    exclude_pinned_pkgs: bool,
    migration_yaml: str,
    config: dict = {},
    migration_name: str = "",
    pr_limit: int = PR_LIMIT,
    max_solver_attempts: int = 3,
) -> None:
    """Adds rebuild migrator.

    Parameters
    ----------
    migrators : list of Migrator
        The list of migrators to run.
    gx : networkx.DiGraph
        The feedstock graph
    package_names : list of str
        The package who's pin was moved
    output_to_feedstock : dict of str
        Mapping of output name to feedstock name
    excluded_feedstocks : set of str
        Feedstock names which should never be included in the migration
    exclude_pinned_pkgs : bool
        Whether pinned packages should be excluded from the migration
    migration_yaml : str
        The raw yaml for the migration variant dict
    config: dict
        The __migrator contents of the migration
    migration_name: str
        Name of the migration
    pr_limit : int, optional
        The number of PRs per hour, defaults to 5
    """

    total_graph = create_rebuild_graph(
        gx,
        package_names,
        excluded_feedstocks,
        exclude_pinned_pkgs=exclude_pinned_pkgs,
        include_noarch=config.get("include_noarch", False),
    )

    # Note at this point the graph is made of all packages that have a
    # dependency on the pinned package via Host, run, or test.
    # Some packages don't have a host section so we use their
    # build section in its place.

    feedstock_names = set()
    for p in package_names:
        feedstock_names |= output_to_feedstock.get(p, {p})

    feedstock_names = {
        p for p in feedstock_names if p in gx.nodes
    } - excluded_feedstocks

    top_level = {
        node
        for node in {
            gx.successors(feedstock_name) for feedstock_name in feedstock_names
        }
        if (node in total_graph) and len(list(total_graph.predecessors(node))) == 0
    }
    piggy_back_migrations = [
        Jinja2VarsCleanup(),
        DuplicateLinesCleanup(),
        PipMigrator(),
        LicenseMigrator(),
        CondaForgeYAMLCleanup(),
        ExtraJinja2KeysCleanup(),
        Build2HostMigrator(),
        NoCondaInspectMigrator(),
        Cos7Config(),
        CrossCompilationForARMAndPower(),
        MPIPinRunAsBuildCleanup(),
    ]
    if migration_name == "qt515":
        piggy_back_migrations.append(QtQtMainMigrator())
    if migration_name == "jpeg_to_libjpeg_turbo":
        piggy_back_migrations.append(JpegTurboMigrator())
    cycles = list(nx.simple_cycles(total_graph))
    migrator = MigrationYaml(
        migration_yaml,
        graph=total_graph,
        pr_limit=pr_limit,
        name=migration_name,
        top_level=top_level,
        cycles=cycles,
        piggy_back_migrations=piggy_back_migrations,
        max_solver_attempts=max_solver_attempts,
        **config,
    )
    print(f"migration yaml:\n {migration_yaml}", flush=True)
    print(f"bump number: {migrator.bump_number}\n", flush=True)
    migrators.append(migrator)


def migration_factory(
    migrators: MutableSequence[Migrator],
    gx: nx.DiGraph,
    pr_limit: int = PR_LIMIT,
    only_keep=None,
) -> None:
    migration_yamls = []
    migrations_loc = os.path.join(
        os.environ["CONDA_PREFIX"],
        "share",
        "conda-forge",
        "migrations",
    )
    with pushd(migrations_loc):
        for yaml_file in glob.glob("*.y*ml"):
            with open(yaml_file) as f:
                yaml_contents = f.read()
            migration_yamls.append((yaml_file, yaml_contents))

    if only_keep is None:
        only_keep = [
            os.path.splitext(os.path.basename(yaml_file))[0]
            for yaml_file, _ in migration_yamls
        ]

    output_to_feedstock = gx.graph["outputs_lut"]
    all_package_names = set(
        sum(
            (
                list(node.get("payload", {}).get("outputs_names", set()))
                for node in gx.nodes.values()
            ),
            [],
        ),
    )
    for yaml_file, yaml_contents in migration_yamls:
        loaded_yaml = yaml_safe_load(yaml_contents)
        __mname = os.path.splitext(os.path.basename(yaml_file))[0]

        if __mname not in only_keep:
            continue

        print(
            "========================================"
            "========================================\n"
            f"migrator: {__mname}",
            flush=True,
        )

        migrator_config = loaded_yaml.get("__migrator", {})
        paused = migrator_config.pop("paused", False)
        excluded_feedstocks = set(migrator_config.get("exclude", []))
        pr_limit = min(migrator_config.pop("pr_limit", pr_limit), MAX_PR_LIMIT)
        max_solver_attempts = min(
            migrator_config.pop("max_solver_attempts", 3),
            MAX_SOLVER_ATTEMPTS,
        )

        if "override_cbc_keys" in migrator_config:
            package_names = set(migrator_config.get("override_cbc_keys"))
        else:
            package_names = (
                set(loaded_yaml) | {ly.replace("_", "-") for ly in loaded_yaml}
            ) & all_package_names
        exclude_pinned_pkgs = migrator_config.get("exclude_pinned_pkgs", True)

        if (
            (
                time.time() - loaded_yaml.get("migration_ts", time.time())
                > CHECK_SOLVABLE_TIMEOUT
            )
            and "check_solvable" not in migrator_config
            and not migrator_config.get("longterm", False)
        ):
            migrator_config["check_solvable"] = False

        if not paused:
            add_rebuild_migration_yaml(
                migrators=migrators,
                gx=gx,
                package_names=list(package_names),
                output_to_feedstock=output_to_feedstock,
                excluded_feedstocks=excluded_feedstocks,
                exclude_pinned_pkgs=exclude_pinned_pkgs,
                migration_yaml=yaml_contents,
                migration_name=os.path.splitext(yaml_file)[0],
                config=migrator_config,
                pr_limit=pr_limit,
                max_solver_attempts=max_solver_attempts,
            )
        else:
            LOGGER.warning("skipping migration %s because it is paused", __mname)


def _outside_pin_range(pin_spec, current_pin, new_version):
    pin_level = len(pin_spec.split("."))
    current_split = current_pin.split(".")
    new_split = new_version.split(".")
    # if our pin spec is more exact than our current pin then rebuild more precisely
    if pin_level > len(current_split):
        return True
    for i in range(pin_level):
        if current_split[i] != new_split[i]:
            return True
    return False


def create_migration_yaml_creator(migrators: MutableSequence[Migrator], gx: nx.DiGraph):
    cfp_gx = copy.deepcopy(gx)
    for node in list(cfp_gx.nodes):
        if node != "conda-forge-pinning":
            pluck(cfp_gx, node)

    print("pinning migrations", flush=True)
    with pushd(os.environ["CONDA_PREFIX"]):
        pinnings = parse_config_file(
            "conda_build_config.yaml",
            config=Config(**CB_CONFIG),
        )
    feedstocks_to_be_repinned = []
    for pinning_name, package_pin_list in pinnings.items():
        # there are three things:
        # pinning_name - entry in pinning file
        # package_name - the actual package, could differ via `-` -> `_`
        #                from pinning_name
        # feedstock_name - the feedstock that outputs the package
        # we need the package names for the migrator itself but need the
        # feedstock for everything else

        # exclude non-package keys
        if pinning_name not in gx.graph["outputs_lut"]:
            # conda_build_config.yaml can't have `-` unlike our package names
            package_name = pinning_name.replace("_", "-")
        else:
            package_name = pinning_name

        # replace sub-packages with their feedstock names
        # TODO - we are grabbing one element almost at random here
        # the sorted call makes it stable at least?
        fs_name = next(
            iter(
                sorted(gx.graph["outputs_lut"].get(package_name, {package_name})),
            ),
        )

        if (
            (fs_name in gx.nodes)
            and not gx.nodes[fs_name]["payload"].get("archived", False)
            and gx.nodes[fs_name]["payload"].get("version")
            and fs_name not in feedstocks_to_be_repinned
        ):

            current_pins = list(map(str, package_pin_list))
            current_version = str(gx.nodes[fs_name]["payload"]["version"])

            try:
                # we need a special parsing for pinning stuff
                meta_yaml = parse_meta_yaml(
                    gx.nodes[fs_name]["payload"]["raw_meta_yaml"],
                    for_pinning=True,
                )

                # find the most stringent max pin for this feedstock if any
                pin_spec = ""
                for block in [meta_yaml] + meta_yaml.get("outputs", []) or []:
                    build = block.get("build", {}) or {}
                    # and check the exported package is within the feedstock
                    exports = [
                        p.get("max_pin", "")
                        for p in build.get("run_exports", [{}])
                        # make certain not direct hard pin
                        if isinstance(p, MutableMapping)
                        # ensure the export is for this package
                        and p.get("package_name", "") == package_name
                        # ensure the pinned package is in an output of the
                        # parent feedstock
                        and (
                            fs_name
                            in gx.graph["outputs_lut"].get(
                                p.get("package_name", ""),
                                set(),
                            )
                        )
                    ]
                    if not exports:
                        continue
                    # get the most stringent pin spec from the recipe block
                    max_pin = max(exports, key=len)
                    if len(max_pin) > len(pin_spec):
                        pin_spec = max_pin

                # fall back to the pinning file or "x"
                if not pin_spec:
                    pin_spec = (
                        pinnings["pin_run_as_build"]
                        .get(pinning_name, {})
                        .get("max_pin", "x")
                    ) or "x"

                current_pins = list(
                    map(lambda x: re.sub("[^0-9.]", "", x).rstrip("."), current_pins),
                )
                current_pins = [cp.strip() for cp in current_pins if cp.strip() != ""]
                current_version = re.sub("[^0-9.]", "", current_version).rstrip(".")
                if not current_pins or current_version == "":
                    continue

                current_pin = str(max(map(VersionOrder, current_pins)))
                # If the current pin and the current version is the same nothing
                # to do even if the pin isn't accurate to the spec
                if current_pin != current_version and _outside_pin_range(
                    pin_spec,
                    current_pin,
                    current_version,
                ):
                    feedstocks_to_be_repinned.append(fs_name)
                    print(
                        "    %s:\n"
                        "        curr version: %s\n"
                        "        curr pin: %s\n"
                        "        pin_spec: %s"
                        % (pinning_name, current_version, current_pin, pin_spec),
                        flush=True,
                    )
                    migrators.append(
                        MigrationYamlCreator(
                            pinning_name,
                            current_version,
                            current_pin,
                            pin_spec,
                            fs_name,
                            cfp_gx,
                            full_graph=gx,
                        ),
                    )
            except Exception as e:
                LOGGER.info(
                    "failed to possibly generate pinning PR for {}: {}".format(
                        pinning_name,
                        repr(e),
                    ),
                )
                continue
    print(" ", flush=True)


def initialize_migrators(
    github_username: str = "",
    github_password: str = "",
    github_token: Optional[str] = None,
    dry_run: bool = False,
) -> Tuple[MigratorSessionContext, list, MutableSequence[Migrator]]:
    temp = glob.glob("/tmp/*")
    gx = load_graph()
    smithy_version = eval_cmd("conda smithy --version").strip()
    pinning_version = json.loads(eval_cmd("conda list conda-forge-pinning --json"))[0][
        "version"
    ]

    migrators = []

    add_arch_migrate(migrators, gx)
    add_replacement_migrator(
        migrators,
        gx,
        "build",
        "python-build",
        "The conda package name 'build' is deprecated "
        "and too generic. Use 'python-build instead.'",
    )
    migration_factory(migrators, gx)
    create_migration_yaml_creator(migrators=migrators, gx=gx)
    print("rebuild migration graph sizes:", flush=True)
    for m in migrators:
        if isinstance(m, GraphMigrator):
            print(
                f'    {getattr(m, "name", m)} graph size: '
                f'{len(getattr(m, "graph", []))}',
                flush=True,
            )
    print(" ", flush=True)

    mctx = MigratorSessionContext(
        circle_build_url=os.getenv("CIRCLE_BUILD_URL", ""),
        graph=gx,
        smithy_version=smithy_version,
        pinning_version=pinning_version,
        github_username=github_username,
        github_password=github_password,
        github_token=github_token,
        dry_run=dry_run,
    )

    print("building package import maps and version migrator", flush=True)
    python_nodes = {
        n for n, v in mctx.graph.nodes("payload") if "python" in v.get("req", "")
    }
    python_nodes.update(
        [
            k
            for node_name, node in mctx.graph.nodes("payload")
            for k in node.get("outputs_names", [])
            if node_name in python_nodes
        ],
    )
    version_migrator = Version(
        python_nodes=python_nodes,
        pr_limit=PR_LIMIT * 4,
        piggy_back_migrations=[
            Jinja2VarsCleanup(),
            DuplicateLinesCleanup(),
            PipMigrator(),
            LicenseMigrator(),
            CondaForgeYAMLCleanup(),
            ExtraJinja2KeysCleanup(),
            Build2HostMigrator(),
            NoCondaInspectMigrator(),
            Cos7Config(),
            PipWheelMigrator(),
            MPIPinRunAsBuildCleanup(),
            DependencyUpdateMigrator(python_nodes),
        ],
    )

    migrators = [version_migrator] + migrators

    print(" ", flush=True)

    return mctx, temp, migrators


def _compute_time_per_migrator(mctx, migrators):
    # we weight each migrator by the number of available nodes to migrate
    num_nodes = []
    for migrator in tqdm.tqdm(migrators, ncols=80, desc="computing time per migrator"):
        mmctx = MigratorContext(session=mctx, migrator=migrator)
        migrator.bind_to_ctx(mmctx)

        if isinstance(migrator, Version):
            _num_nodes = 0
            for node_name in mmctx.effective_graph.nodes:
                with mmctx.effective_graph.nodes[node_name]["payload"] as attrs:
                    with attrs["version_pr_info"] as vpri:
                        _attempts = vpri.get("new_version_attempts", {}).get(
                            vpri.get("new_version", ""),
                            0,
                        )
                    if _attempts < 3:
                        _num_nodes += 1
            _num_nodes = max(
                _num_nodes,
                min(PR_LIMIT * 4, len(mmctx.effective_graph.nodes)),
            )
            num_nodes.append(_num_nodes)
        else:
            num_nodes.append(
                min(
                    getattr(migrator, "pr_limit", PR_LIMIT) * 4,
                    len(mmctx.effective_graph.nodes),
                ),
            )

    num_nodes_tot = sum(num_nodes)
    # do not divide by zero
    time_per_node = float(os.environ.get("TIMEOUT", 600)) / max(num_nodes_tot, 1)

    # also enforce a minimum of 300 seconds if any nodes can be migrated
    time_per_migrator = []
    for i, migrator in enumerate(migrators):
        _time_per = num_nodes[i] * time_per_node

        if num_nodes[i] > 0 and _time_per < 300:
            _time_per = 300

        time_per_migrator.append(_time_per)

    # finally rescale to fit in the time we have
    tot_time_per_migrator = sum(time_per_migrator)
    if tot_time_per_migrator > 0:
        time_fac = float(os.environ.get("TIMEOUT", 600)) / tot_time_per_migrator
    else:
        time_fac = 1.0
    for i in range(len(time_per_migrator)):
        time_per_migrator[i] = time_per_migrator[i] * time_fac

    # recompute the total here
    tot_time_per_migrator = sum(time_per_migrator)

    return num_nodes, time_per_migrator, tot_time_per_migrator


def _run_migrator(migrator, mctx, temp, time_per, dry_run):
    if hasattr(migrator, "name"):
        assert isinstance(migrator.name, str)
        migrator_name = migrator.name.lower().replace(" ", "")
    else:
        migrator_name = migrator.__class__.__name__.lower()

    mmctx = MigratorContext(session=mctx, migrator=migrator)
    migrator.bind_to_ctx(mmctx)

    good_prs = 0
    _mg_start = time.time()
    effective_graph = mmctx.effective_graph

    if hasattr(migrator, "name"):
        extra_name = "-%s" % migrator.name
    else:
        extra_name = ""

    print(
        "Running migrations for %s%s: %d\n"
        % (
            migrator.__class__.__name__,
            extra_name,
            len(effective_graph.nodes),
        ),
        flush=True,
    )

    possible_nodes = list(migrator.order(effective_graph, mctx.graph))

    # version debugging info
    if isinstance(migrator, Version):
        LOGGER.info("possible version migrations:")
        for node_name in possible_nodes:
            with effective_graph.nodes[node_name]["payload"] as attrs:
                with attrs["version_pr_info"] as vpri:
                    LOGGER.info(
                        "    node|curr|new|attempts: %s|%s|%s|%f",
                        node_name,
                        attrs.get("version"),
                        vpri.get("new_version"),
                        (
                            vpri.get("new_version_attempts", {}).get(
                                vpri.get("new_version", ""),
                                0,
                            )
                        ),
                    )

    for node_name in possible_nodes:
        with mctx.graph.nodes[node_name]["payload"] as attrs:
            # Don't let CI timeout, break ahead of the timeout so we make certain
            # to write to the repo
            # TODO: convert these env vars
            _now = time.time()
            if (
                (
                    _now - int(os.environ.get("START_TIME", time.time()))
                    > int(os.environ.get("TIMEOUT", 600))
                )
                or good_prs >= migrator.pr_limit
                or (_now - _mg_start) > time_per
            ):
                break

            base_branches = migrator.get_possible_feedstock_branches(attrs)
            if "branch" in attrs:
                has_attrs_branch = True
                orig_branch = attrs.get("branch")
            else:
                has_attrs_branch = False
                orig_branch = None

            fctx = FeedstockContext(
                package_name=node_name,
                feedstock_name=attrs["feedstock_name"],
                attrs=attrs,
            )

            # map main to current default branch
            base_branches = [
                br if br != "main" else fctx.default_branch for br in base_branches
            ]

            try:
                for base_branch in base_branches:
                    attrs["branch"] = base_branch
                    if migrator.filter(attrs):
                        continue

                    print("\n", flush=True, end="")
                    sys.stderr.flush()
                    sys.stdout.flush()
                    LOGGER.info(
                        "%s%s IS MIGRATING %s:%s",
                        migrator.__class__.__name__.upper(),
                        extra_name,
                        fctx.package_name,
                        base_branch,
                    )
                    try:
                        # Don't bother running if we are at zero
                        if mctx.gh_api_requests_left == 0:
                            break
                        migrator_uid, pr_json = run(
                            feedstock_ctx=fctx,
                            migrator=migrator,
                            rerender=migrator.rerender,
                            protocol="https",
                            hash_type=attrs.get("hash_type", "sha256"),
                            base_branch=base_branch,
                        )
                        # if migration successful
                        if migrator_uid:
                            with attrs["pr_info"] as pri:
                                d = frozen_to_json_friendly(migrator_uid)
                                # if we have the PR already do nothing
                                if d["data"] in [
                                    existing_pr["data"]
                                    for existing_pr in pri.get("PRed", [])
                                ]:
                                    pass
                                else:
                                    if not pr_json:
                                        pr_json = {
                                            "state": "closed",
                                            "head": {"ref": "<this_is_not_a_branch>"},
                                        }
                                    d["PR"] = pr_json
                                    if "PRed" not in pri:
                                        pri["PRed"] = []
                                    pri["PRed"].append(d)
                                pri.update(
                                    {
                                        "smithy_version": mctx.smithy_version,
                                        "pinning_version": mctx.pinning_version,
                                    },
                                )

                    except github3.GitHubError as e:
                        if e.msg == "Repository was archived so is read-only.":
                            attrs["archived"] = True
                        else:
                            LOGGER.critical(
                                "GITHUB ERROR ON FEEDSTOCK: %s",
                                fctx.feedstock_name,
                            )
                            if is_github_api_limit_reached(e, mctx.gh):
                                break
                    except URLError as e:
                        LOGGER.exception("URLError ERROR")
                        with attrs["pr_info"] as pri:
                            pri["bad"] = {
                                "exception": str(e),
                                "traceback": str(traceback.format_exc()).split("\n"),
                                "code": getattr(e, "code"),
                                "url": getattr(e, "url"),
                            }

                        _set_pre_pr_migrator_fields(
                            attrs,
                            migrator_name,
                            sanitize_string(
                                "bot error (%s): %s: %s"
                                % (
                                    '<a href="'
                                    + os.getenv("CIRCLE_BUILD_URL", "")
                                    + '">bot CI job</a>',
                                    base_branch,
                                    str(traceback.format_exc()),
                                ),
                            ),
                        )
                    except Exception as e:
                        LOGGER.exception("NON GITHUB ERROR")
                        # we don't set bad for rerendering errors
                        if (
                            "conda smithy rerender -c auto --no-check-uptodate"
                            not in str(e)
                        ):
                            with attrs["pr_info"] as pri:
                                pri["bad"] = {
                                    "exception": str(e),
                                    "traceback": str(traceback.format_exc()).split(
                                        "\n",
                                    ),
                                }

                        _set_pre_pr_migrator_fields(
                            attrs,
                            migrator_name,
                            sanitize_string(
                                "bot error (%s): %s: %s"
                                % (
                                    '<a href="'
                                    + os.getenv("CIRCLE_BUILD_URL", "")
                                    + '">bot CI job</a>',
                                    base_branch,
                                    str(traceback.format_exc()),
                                ),
                            ),
                        )
                    else:
                        if migrator_uid:
                            # On successful PR add to our counter
                            good_prs += 1
            finally:
                # reset branch
                if has_attrs_branch:
                    attrs["branch"] = orig_branch

                # do this but it is crazy
                gc.collect()

                # sometimes we get weird directory issues so make sure we reset
                os.chdir(BOT_HOME_DIR)

                # Write graph partially through
                if not dry_run:
                    dump_graph(mctx.graph)

                eval_cmd(f"rm -rf {mctx.rever_dir}/*")
                LOGGER.info(os.getcwd())
                for f in glob.glob("/tmp/*"):
                    if f not in temp:
                        try:
                            eval_cmd(f"rm -rf {f}")
                        except Exception:
                            pass

            if mctx.gh_api_requests_left == 0:
                break

    return good_prs


def _setup_limits():
    import resource

    if "MEMORY_LIMIT_GB" in os.environ:
        limit_gb = float(os.environ["MEMORY_LIMIT_GB"])
        limit = limit_gb * 1e9
        limit_int = int(int(limit) * 0.95)
        print(f"limit read as {limit/1e9} GB")
        print(f"Setting memory limit to {limit_int//1e9} GB")
        resource.setrlimit(resource.RLIMIT_AS, (limit_int, limit_int))


def _update_nodes_with_bot_rerun(gx):
    """Go through all the open PRs and check if they are rerun"""

    print("processing bot-rerun labels", flush=True)

    for i, (name, node) in enumerate(gx.nodes.items()):
        # LOGGER.info(
        #     f"node: {i} memory usage: "
        #     f"{psutil.Process().memory_info().rss // 1024 ** 2}MB",
        # )
        with node["payload"] as payload, payload["pr_info"] as pri, payload[
            "version_pr_info"
        ] as vpri:
            # reset bad
            pri["bad"] = False
            vpri["bad"] = False

            for __pri in [pri, vpri]:
                for migration in __pri.get("PRed", []):
                    try:
                        pr_json = migration.get("PR", {})
                        # maybe add a pass check info here ? (if using DEBUG)
                    except Exception as e:
                        LOGGER.error(
                            f"BOT-RERUN : could not proceed check with {node}, {e}",
                        )
                        raise e
                    # if there is a valid PR and it isn't currently listed as rerun
                    # but the PR needs a rerun
                    if (
                        pr_json
                        and not migration["data"]["bot_rerun"]
                        and "bot-rerun"
                        in [lb["name"] for lb in pr_json.get("labels", [])]
                    ):
                        migration["data"]["bot_rerun"] = time.time()
                        LOGGER.info(
                            "BOT-RERUN %s: processing bot rerun label for migration %s",
                            name,
                            migration["data"],
                        )


def _filter_ignored_versions(attrs, version):
    versions_to_ignore = (
        attrs.get("conda-forge.yml", {})
        .get("bot", {})
        .get("version_updates", {})
        .get("exclude", [])
    )
    if (
        str(version).replace("-", ".") in versions_to_ignore
        or str(version) in versions_to_ignore
    ):
        return False
    else:
        return version


def _update_nodes_with_new_versions(gx):
    """Updates every node with it's new version (when available)"""

    print("updating nodes with new versions", flush=True)

    version_nodes = get_all_keys_for_hashmap("versions")

    for node in version_nodes:
        version_data = LazyJson(f"versions/{node}.json").data
        with gx.nodes[f"{node}"]["payload"] as attrs:
            with attrs["version_pr_info"] as vpri:
                version_from_data = version_data.get("new_version", False)
                version_from_attrs = _filter_ignored_versions(
                    attrs,
                    vpri.get("new_version", False),
                )
                # don't update the version if it isn't newer
                if version_from_data and isinstance(version_from_data, str):
                    # we only override the graph node if the version we found is newer
                    # or the graph doesn't have a valid version
                    if isinstance(version_from_attrs, str):
                        vpri["new_version"] = max(
                            [version_from_data, version_from_attrs],
                            key=lambda x: VersionOrder(x.replace("-", ".")),
                        )
                    else:
                        vpri["new_version"] = version_from_data


def _remove_closed_pr_json():
    print("collapsing closed PR json", flush=True)

    # first we go from nodes to pr json and update the pr info and remove the data
    name_nodes = [
        ("pr_info", get_all_keys_for_hashmap("pr_info")),
        ("version_pr_info", get_all_keys_for_hashmap("version_pr_info")),
    ]
    for name, nodes in name_nodes:
        for node in nodes:
            lzj_pri = LazyJson(f"{name}/{node}.json")
<<<<<<< HEAD
            with lazy_json_transaction():
                with lzj_pri as pri:
                    for pr_ind in len(pri.get("PRed", [])):
                        pr = pri["PRed"][pr_ind]["PR"]
                        if isinstance(pr, LazyJson) and (
                            pr.get("state", None) == "closed" or pr.data == {}
                        ):
                            pri["PRed"][pr_ind]["PR"] = {
                                "state": "closed",
                                "number": pr.get("number", None),
                                "labels": [
                                    {"name": lb["name"]} for lb in pr.get("labels", [])
                                ],
                            }
                            assert len(pr.file_name.split("/")) == 2
                            assert pr.file_name.split("/")[0] == "pr_json"
                            assert pr.file_name.split("/")[1].endswith(".json")
                            remove_key_for_hashmap(
                                pr.file_name.split("/")[0],
                                pr.file_name.split("/")[1][: -len(".json")],
                            )
                            del pr
=======
            with lzj_pri as pri:
                for pr_ind in range(len(pri.get("PRed", []))):
                    pr = pri["PRed"][pr_ind].get("PR", None)
                    if (
                        pr is not None
                        and isinstance(pr, LazyJson)
                        and (pr.get("state", None) == "closed" or pr.data == {})
                    ):
                        pri["PRed"][pr_ind]["PR"] = {
                            "state": "closed",
                            "number": pr.get("number", None),
                            "labels": [
                                {"name": lb["name"]} for lb in pr.get("labels", [])
                            ],
                        }
                        assert len(pr.file_name.split("/")) == 2
                        assert pr.file_name.split("/")[0] == "pr_json"
                        assert pr.file_name.split("/")[1].endswith(".json")
                        remove_key_for_hashmap(
                            pr.file_name.split("/")[0],
                            pr.file_name.split("/")[1][: -len(".json")],
                        )
                        del pr
>>>>>>> 6d6799a9

    # at this point, any json blob referenced in the pr info is state != closed
    # so we can remove anything that is empty or closed
    nodes = get_all_keys_for_hashmap("pr_json")
    for node in nodes:
        pr = LazyJson(f"pr_json/{node}.json")
        if pr.get("state", None) == "closed" or pr.data == {}:
            remove_key_for_hashmap(
                pr.file_name.split("/")[0],
                pr.file_name.split("/")[1][: -len(".json")],
            )


def _update_graph_with_pr_info():
    _remove_closed_pr_json()
    gx = load_graph()
    _update_nodes_with_bot_rerun(gx)
    _update_nodes_with_new_versions(gx)
    dump_graph(gx)


# @profiling
def main(args: "CLIArgs") -> None:
    _setup_limits()

    global BOT_HOME_DIR
    BOT_HOME_DIR = os.getcwd()

    # logging
    if args.debug:
        setup_logger(logging.getLogger("conda_forge_tick"), level="debug")
    else:
        setup_logger(logging.getLogger("conda_forge_tick"))

    _update_graph_with_pr_info()

    from . import sensitive_env

    with sensitive_env() as env:
        github_username = env.get("USERNAME", "")
        github_password = env.get("PASSWORD", "")
        github_token = env.get("GITHUB_TOKEN")

    mctx, temp, migrators = initialize_migrators(
        github_username=github_username,
        github_password=github_password,
        dry_run=args.dry_run,
        github_token=github_token,
    )

    # compute the time per migrator
    print("computing time per migration", flush=True)
    (num_nodes, time_per_migrator, tot_time_per_migrator) = _compute_time_per_migrator(
        mctx,
        migrators,
    )
    for i, migrator in enumerate(migrators):
        if hasattr(migrator, "name"):
            extra_name = "-%s" % migrator.name
        else:
            extra_name = ""

        print(
            "    %s%s: %d - gets %f seconds (%f percent)"
            % (
                migrator.__class__.__name__,
                extra_name,
                num_nodes[i],
                time_per_migrator[i],
                time_per_migrator[i] / max(tot_time_per_migrator, 1) * 100,
            ),
            flush=True,
        )

    for mg_ind, migrator in enumerate(migrators):
        print(
            "\n========================================"
            "========================================"
            "\n"
            "========================================"
            "========================================",
            flush=True,
        )

        good_prs = _run_migrator(
            migrator,
            mctx,
            temp,
            time_per_migrator[mg_ind],
            args.dry_run,
        )
        if good_prs > 0:
            pass
            # this has been causing issues with bad deploys
            # turning off for now
            # deploy(dry_run=args.dry_run)

        print("\n", flush=True)

    LOGGER.info("API Calls Remaining: %d", mctx.gh_api_requests_left)
    LOGGER.info("Done")


if __name__ == "__main__":
    pass  # main()<|MERGE_RESOLUTION|>--- conflicted
+++ resolved
@@ -1427,13 +1427,14 @@
     for name, nodes in name_nodes:
         for node in nodes:
             lzj_pri = LazyJson(f"{name}/{node}.json")
-<<<<<<< HEAD
             with lazy_json_transaction():
                 with lzj_pri as pri:
                     for pr_ind in len(pri.get("PRed", [])):
-                        pr = pri["PRed"][pr_ind]["PR"]
-                        if isinstance(pr, LazyJson) and (
-                            pr.get("state", None) == "closed" or pr.data == {}
+                        pr = pri["PRed"][pr_ind].get("PR", None)
+                        if (
+                            pr is not None
+                            and isinstance(pr, LazyJson)
+                            and (pr.get("state", None) == "closed" or pr.data == {})
                         ):
                             pri["PRed"][pr_ind]["PR"] = {
                                 "state": "closed",
@@ -1445,36 +1446,12 @@
                             assert len(pr.file_name.split("/")) == 2
                             assert pr.file_name.split("/")[0] == "pr_json"
                             assert pr.file_name.split("/")[1].endswith(".json")
+                            pr_json_node = pr.file_name.split("/")[1][: -len(".json")]
+                            del pr
                             remove_key_for_hashmap(
-                                pr.file_name.split("/")[0],
-                                pr.file_name.split("/")[1][: -len(".json")],
+                                "pr_json",
+                                pr_json_node,
                             )
-                            del pr
-=======
-            with lzj_pri as pri:
-                for pr_ind in range(len(pri.get("PRed", []))):
-                    pr = pri["PRed"][pr_ind].get("PR", None)
-                    if (
-                        pr is not None
-                        and isinstance(pr, LazyJson)
-                        and (pr.get("state", None) == "closed" or pr.data == {})
-                    ):
-                        pri["PRed"][pr_ind]["PR"] = {
-                            "state": "closed",
-                            "number": pr.get("number", None),
-                            "labels": [
-                                {"name": lb["name"]} for lb in pr.get("labels", [])
-                            ],
-                        }
-                        assert len(pr.file_name.split("/")) == 2
-                        assert pr.file_name.split("/")[0] == "pr_json"
-                        assert pr.file_name.split("/")[1].endswith(".json")
-                        remove_key_for_hashmap(
-                            pr.file_name.split("/")[0],
-                            pr.file_name.split("/")[1][: -len(".json")],
-                        )
-                        del pr
->>>>>>> 6d6799a9
 
     # at this point, any json blob referenced in the pr info is state != closed
     # so we can remove anything that is empty or closed
