import os
import subprocess
import sys

from .cli_context import CliContext
from .git_utils import get_bot_token
from .lazy_json_backends import CF_TICK_GRAPH_DATA_HASHMAPS, get_lazy_json_backends
from .settings import DEPLOY_REPO
from .utils import get_bot_run_url, load_existing_graph, run_command_hiding_token

"""
Environment Variables:

GITHUB_WORKFLOW (optional): The name of the workflow.
RUN_URL (optional): The URL of the run.
BOT_TOKEN (optional): The bot's GitHub token.
"""


def _flush_io():
    sys.stdout.flush()
    sys.stderr.flush()


def _run_git_cmd(cmd, **kwargs):
    r = subprocess.run(["git"] + cmd, check=True, **kwargs)
    _flush_io()
    return r


def _parse_gh_conflicts(output):
    files_to_commit = []
    in_section = False
    indent = None
    for line in output.splitlines():
        print(line, flush=True)
        if not line.strip():
            continue

        if line.startswith("error:"):
            in_section = True
            continue

        if in_section and indent is not None and not line.startswith(indent):
            in_section = False
            indent = None
            continue

        if in_section:
            if indent is None:
                indent = line[: len(line) - len(line.lstrip())]
            fname = line.strip()
            if os.path.exists(fname):
                files_to_commit.append(fname)
            continue

    return files_to_commit


def _pull_changes(batch):
    r = subprocess.run(
        ["git", "pull", "-s", "recursive", "-X", "theirs"],
        text=True,
        capture_output=True,
    )
    n_added = 0
    if r.returncode != 0:
        files_to_commit = _parse_gh_conflicts(r.stderr + "\n" + r.stdout)

        for fname in files_to_commit:
            n_added += 1
            print(f"committing for conflicts {n_added: >5d}: {fname}", flush=True)
            _run_git_cmd(["add", fname])

        if files_to_commit:
            _step_name = os.environ.get("GITHUB_WORKFLOW", "update graph")
            _run_git_cmd(
                [
                    "commit",
                    "-m",
                    f"{_step_name} - conflicts for batch {batch: >3d} - {get_bot_run_url()}",
                ],
            )

        _run_git_cmd(["pull", "-s", "recursive", "-X", "theirs"])

    _flush_io()

    return n_added


def _deploy_batch(*, files_to_add, batch, n_added, max_per_batch=200):
    n_added_this_batch = 0
    while files_to_add and n_added_this_batch < max_per_batch:
        file = files_to_add.pop()
        if file and os.path.exists(file):
            try:
                print(f"committing {n_added: >5d}: {file}", flush=True)
                _run_git_cmd(["add", file])
                n_added_this_batch += 1
                n_added += 1
            except Exception as e:
                print(e, flush=True)

    if n_added_this_batch > 0:
        try:
            _step_name = os.environ.get("GITHUB_WORKFLOW", "update graph")
            _run_git_cmd(
                [
                    "commit",
                    "-m",
                    f"{_step_name} - batch {batch: >3d} - {get_bot_run_url()}",
                ],
            )
        except Exception as e:
            print(e, flush=True)

        # make sure the graph can load, if not we will error
        try:
            gx = load_existing_graph()
            # TODO: be more selective about which json to check
            for node, attrs in gx.nodes.items():
                with attrs["payload"]:
                    pass
            graph_ok = True
        except Exception:
            graph_ok = False

        status = 1
        num_try = 0
        while status != 0 and num_try < 20 and graph_ok:
            try:
                print("\n\n>>>>>>>>>>>> git pull try %d\n\n" % num_try, flush=True)
                _n_added = _pull_changes(batch)
                n_added += _n_added
                n_added_this_batch += _n_added
            except Exception as e:
                print(
                    "\n\n>>>>>>>>>>>> git pull try %d failed: %s \n\n" % (num_try, e),
                    flush=True,
                )
                pass
            print("\n\n>>>>>>>>>>>> git push try %d\n\n" % num_try, flush=True)
<<<<<<< HEAD
            status = run_command_hiding_token(
                [
                    "git",
                    "push",
                    "https://{token}@github.com/{deploy_repo}.git".format(
                        token=get_bot_token(),
                        deploy_repo=DEPLOY_REPO,
                    ),
                    "master",
                ],
                token=get_bot_token(),
            )
            _flush_io()
=======
            with sensitive_env() as env:
                status = run_command_hiding_token(
                    [
                        "git",
                        "push",
                        "https://{token}@github.com/{deploy_repo}.git".format(
                            token=env.get("REGRO_TOKEN", ""),
                            deploy_repo="regro/cf-graph-countyfair",
                        ),
                        "master",
                    ],
                    token=env.get("REGRO_TOKEN", ""),
                )
                _flush_io()
>>>>>>> d9f91ee4
            num_try += 1

        if status != 0 or not graph_ok:
            # we did try to push to a branch but it never worked so we'll just stop
            raise RuntimeError("bot did not push its data! stopping!")

    return n_added_this_batch


def deploy(ctx: CliContext, dirs_to_deploy: list[str] = None):
    """Deploy the graph to GitHub"""
    if ctx.dry_run:
        print("(dry run) deploying")
        return

    # pull changes, add ours, make a commit
    try:
        _pull_changes(0)
    except Exception as e:
        print(e, flush=True)

    files_to_add = set()
    if dirs_to_deploy is None:
        drs_to_deploy = [
            "status",
            "mappings",
            "mappings/pypi",
            "ranked_hubs_authorities.json",
            "all_feedstocks.json",
            "import_to_pkg_maps",
        ]
        if "file" in get_lazy_json_backends():
            drs_to_deploy += CF_TICK_GRAPH_DATA_HASHMAPS
            drs_to_deploy += ["graph.json"]
    else:
        drs_to_deploy = dirs_to_deploy

    for dr in drs_to_deploy:
        if not os.path.exists(dr):
            continue

        # untracked
        files_to_add |= set(
            _run_git_cmd(
                ["ls-files", "-o", "--exclude-standard", dr],
                capture_output=True,
                text=True,
            ).stdout.splitlines(),
        )

        # changed
        files_to_add |= set(
            _run_git_cmd(
                ["diff", "--name-only", dr],
                capture_output=True,
                text=True,
            ).stdout.splitlines(),
        )

        # modified and staged but not deleted
        files_to_add |= set(
            _run_git_cmd(
                ["diff", "--name-only", "--cached", "--diff-filter=d", dr],
                capture_output=True,
                text=True,
            ).stdout.splitlines(),
        )

    print("found %d files to add" % len(files_to_add), flush=True)

    n_added = 0
    batch = 0
    while files_to_add:
        batch += 1
        n_added += _deploy_batch(
            files_to_add=files_to_add,
            n_added=n_added,
            batch=batch,
        )

    print(f"deployed {n_added} files to graph in {batch} batches", flush=True)<|MERGE_RESOLUTION|>--- conflicted
+++ resolved
@@ -3,7 +3,7 @@
 import sys
 
 from .cli_context import CliContext
-from .git_utils import get_bot_token
+from .git_utils import get_regro_token
 from .lazy_json_backends import CF_TICK_GRAPH_DATA_HASHMAPS, get_lazy_json_backends
 from .settings import DEPLOY_REPO
 from .utils import get_bot_run_url, load_existing_graph, run_command_hiding_token
@@ -141,36 +141,19 @@
                 )
                 pass
             print("\n\n>>>>>>>>>>>> git push try %d\n\n" % num_try, flush=True)
-<<<<<<< HEAD
             status = run_command_hiding_token(
                 [
                     "git",
                     "push",
                     "https://{token}@github.com/{deploy_repo}.git".format(
-                        token=get_bot_token(),
+                        token=get_regro_token(),
                         deploy_repo=DEPLOY_REPO,
                     ),
                     "master",
                 ],
-                token=get_bot_token(),
+                token=get_regro_token(),
             )
             _flush_io()
-=======
-            with sensitive_env() as env:
-                status = run_command_hiding_token(
-                    [
-                        "git",
-                        "push",
-                        "https://{token}@github.com/{deploy_repo}.git".format(
-                            token=env.get("REGRO_TOKEN", ""),
-                            deploy_repo="regro/cf-graph-countyfair",
-                        ),
-                        "master",
-                    ],
-                    token=env.get("REGRO_TOKEN", ""),
-                )
-                _flush_io()
->>>>>>> d9f91ee4
             num_try += 1
 
         if status != 0 or not graph_ok:
