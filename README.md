# autotick-bot

[![tests](https://github.com/regro/cf-scripts/actions/workflows/tests.yml/badge.svg)](https://github.com/regro/cf-scripts/actions/workflows/tests.yml)
[![pre-commit.ci status](https://results.pre-commit.ci/badge/github/regro/cf-scripts/master.svg)](https://results.pre-commit.ci/latest/github/regro/cf-scripts/master)
[![bot-bot](https://github.com/regro/cf-scripts/actions/workflows/bot-bot.yml/badge.svg)](https://github.com/regro/cf-scripts/actions/workflows/bot-bot.yml)
[![bot-update-status-page](https://github.com/regro/cf-scripts/actions/workflows/bot-update-status-page.yml/badge.svg)](https://github.com/regro/cf-scripts/actions/workflows/bot-update-status-page.yml)
[![bot-pypi-mapping](https://github.com/regro/cf-scripts/actions/workflows/bot-pypi-mapping.yml/badge.svg)](https://github.com/regro/cf-scripts/actions/workflows/bot-pypi-mapping.yml)
[![bot-versions](https://github.com/regro/cf-scripts/actions/workflows/bot-versions.yml/badge.svg)](https://github.com/regro/cf-scripts/actions/workflows/bot-versions.yml)
[![bot-prs](https://github.com/regro/cf-scripts/actions/workflows/bot-prs.yml/badge.svg)](https://github.com/regro/cf-scripts/actions/workflows/bot-prs.yml)
[![bot-feedstocks](https://github.com/regro/cf-scripts/actions/workflows/bot-feedstocks.yml/badge.svg)](https://github.com/regro/cf-scripts/actions/workflows/bot-feedstocks.yml)
[![bot-delete-old-runs](https://github.com/regro/cf-scripts/actions/workflows/bot-delete-old-runs.yml/badge.svg)](https://github.com/regro/cf-scripts/actions/workflows/bot-delete-old-runs.yml)
[![bot-make-graph](https://github.com/regro/cf-scripts/actions/workflows/bot-make-graph.yml/badge.svg)](https://github.com/regro/cf-scripts/actions/workflows/bot-make-graph.yml)
[![bot-cache](https://github.com/regro/cf-scripts/actions/workflows/bot-cache.yml/badge.svg)](https://github.com/regro/cf-scripts/actions/workflows/bot-cache.yml)
[![relock](https://github.com/regro/cf-scripts/actions/workflows/relock.yml/badge.svg)](https://github.com/regro/cf-scripts/actions/workflows/relock.yml)

the actual bot in an actual place doing an actual thing

## What has the bot done recently?

Check out its [PRs](https://github.com/pulls?utf8=%E2%9C%93&q=is%3Aopen+is%3Apr+author%3Aregro-cf-autotick-bot+archived%3Afalse+), its currently [running jobs](https://github.com/regro/cf-scripts/actions?query=is%3Ain_progress++), and the [status page](https://conda-forge.org/status/#current_migrations)!

## Starting and Stopping the Worker

In order to start the worker, make a commit to master with the file `please.go`
in the `autotick-bot` subdirectory.

If you want to stop the worker, rename the file to `please.stop`, and it will not restart
itself on the next round.

## Debugging Locally

You can use the CLI of the bot to debug it locally. To do so, install the bot with the following command:

```bash
pip install -e .
```

Then you can use the CLI like this:

```bash
conda-forge-tick --help
```

For debugging, use the `--debug` flag. This enables debug logging and disables multiprocessing.

Note that the bot expects the [conda-forge dependency graph](https://github.com/regro/cf-graph-countyfair) to be
present in the current working directory by default, unless the `--online` flag is used.

> [!TIP]
> Use the `--online` flag when debugging the bot locally to avoid having to clone the whole
> dependency graph.

The local debugging functionality is still work in progress and might not work for all commands.
Currently, the following commands are supported and tested:

- `update-upstream-versions`

## Data Model

The bot uses the [conda-forge dependency graph](https://github.com/regro/cf-graph-countyfair) to remember metadata
about feedstocks, their versions, and their dependencies. Some of the information
(e.g. the contents of `recipe/meta.yaml` file of the corresponding feedstock) is redundant but stored in the
graph for performance reasons. In an attempt to document the data model, we have created a
[Pydantic](https://github.com/pydantic/pydantic) model in [conda_forge_tick/models](conda_forge_tick/models). Refer
to the README in that directory for more information.

The Pydantic model is not used by the bot code itself (yet) but there is an CI job (`test-models`)
that periodically validates the model against the actual data in the graph.

## `conda-forge-tick` Container Image and Dockerfile

The bot relies on a container image to run certain tasks. The image is built from the `Dockerfile` in the root of
this repository and hosted via `ghcr.io`. The `latest` tag is used for production jobs and updated automatically
when PRs are merged. The container is typically run via

```bash
docker run --rm -t conda-forge-tick:latest python /opt/autotick-bot/docker/run_bot_task.py <task> <args>
```

<<<<<<< HEAD
See the [run_bot_task.py](docker/run_bot_task.py) script for more information.
=======
Check out its [PRs](https://github.com/pulls?utf8=%E2%9C%93&q=is%3Aopen+is%3Apr+author%3Aregro-cf-autotick-bot+archived%3Afalse+), its currently [running jobs](https://github.com/regro/cf-scripts/actions?query=is%3Ain_progress++), and the [status page](https://conda-forge.org/status/#current_migrations)!

## `LazyJson` Data Structures and Backends

The bot relies on a lazily-loaded JSON class called `LazyJson` to store and manipulate its data. This data structure has a backend
abstraction that allows the bot to store its data in a variety of places. This system is home-grown and certainly not
ideal.

The backend(s) can be set by using the `CF_TICK_GRAPH_DATA_BACKENDS` environment variable to a colon-separated list of backends (e.g., `export CF_TICK_GRAPH_DATA_BACKENDS=file:mongodb`). The possible backends are:

- `file` (default): Use the local file system to store data. In order to properly use this backend, you must clone the `regro/cf-graph-countyfair` repository and run the bot from `regro/cf-graph-countyfair`'s root directory. You can use the `deploy` command from the bot CLI to commit any changes and push them to the remote repository.
- `mongodb`: Use a MongoDB database to store data. In order to use this backend, you need to set the `MONGODB_CONNECTION_STRING` environment variable to the connection string of the MongoDB database you want to use. **WARNING: The bot will typically read almost all of its data in the backend during its runs, so be careful when using this backend without a pre-cached local copy of the data.**
- `github`: Read-only backend that uses the `regro/cf-graph-countyfair` repository as a data source. This backend reads data on-the-fly using GitHub's "raw" URLs (e.g, `https://raw.githubusercontent.com/regro/cf-graph-countyfair/master/all_feedstocks.json`). This backend is ideal for debugging when you only want to touch a fraction of the data.

The bot uses the first backend in the list as the primary backend and syncs any changed data to the other backends as needed. The bot will also cache data to disk upon first use to speed up subsequent reads. To turn off this caching, set the `CF_TICK_GRAPH_DATA_USE_FILE_CACHE` environment variable to `false`.
>>>>>>> 6b0d4134
<|MERGE_RESOLUTION|>--- conflicted
+++ resolved
@@ -17,7 +17,11 @@
 
 ## What has the bot done recently?
 
-Check out its [PRs](https://github.com/pulls?utf8=%E2%9C%93&q=is%3Aopen+is%3Apr+author%3Aregro-cf-autotick-bot+archived%3Afalse+), its currently [running jobs](https://github.com/regro/cf-scripts/actions?query=is%3Ain_progress++), and the [status page](https://conda-forge.org/status/#current_migrations)!
+Check out the following pages for status information on the bot:
+
+- [PRs](https://github.com/pulls?utf8=%E2%9C%93&q=is%3Aopen+is%3Apr+author%3Aregro-cf-autotick-bot+archived%3Afalse+)
+- [running jobs](https://github.com/regro/cf-scripts/actions?query=is%3Ain_progress++)
+- [status page](https://conda-forge.org/status/#current_migrations)
 
 ## Starting and Stopping the Worker
 
@@ -77,10 +81,7 @@
 docker run --rm -t conda-forge-tick:latest python /opt/autotick-bot/docker/run_bot_task.py <task> <args>
 ```
 
-<<<<<<< HEAD
 See the [run_bot_task.py](docker/run_bot_task.py) script for more information.
-=======
-Check out its [PRs](https://github.com/pulls?utf8=%E2%9C%93&q=is%3Aopen+is%3Apr+author%3Aregro-cf-autotick-bot+archived%3Afalse+), its currently [running jobs](https://github.com/regro/cf-scripts/actions?query=is%3Ain_progress++), and the [status page](https://conda-forge.org/status/#current_migrations)!
 
 ## `LazyJson` Data Structures and Backends
 
@@ -94,5 +95,4 @@
 - `mongodb`: Use a MongoDB database to store data. In order to use this backend, you need to set the `MONGODB_CONNECTION_STRING` environment variable to the connection string of the MongoDB database you want to use. **WARNING: The bot will typically read almost all of its data in the backend during its runs, so be careful when using this backend without a pre-cached local copy of the data.**
 - `github`: Read-only backend that uses the `regro/cf-graph-countyfair` repository as a data source. This backend reads data on-the-fly using GitHub's "raw" URLs (e.g, `https://raw.githubusercontent.com/regro/cf-graph-countyfair/master/all_feedstocks.json`). This backend is ideal for debugging when you only want to touch a fraction of the data.
 
-The bot uses the first backend in the list as the primary backend and syncs any changed data to the other backends as needed. The bot will also cache data to disk upon first use to speed up subsequent reads. To turn off this caching, set the `CF_TICK_GRAPH_DATA_USE_FILE_CACHE` environment variable to `false`.
->>>>>>> 6b0d4134
+The bot uses the first backend in the list as the primary backend and syncs any changed data to the other backends as needed. The bot will also cache data to disk upon first use to speed up subsequent reads. To turn off this caching, set the `CF_TICK_GRAPH_DATA_USE_FILE_CACHE` environment variable to `false`.