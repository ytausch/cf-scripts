import hashlib
import logging
import re
import secrets
import time
import typing
from collections import defaultdict
from concurrent.futures import as_completed
from typing import Iterable, List

import networkx as nx
import psutil
import tqdm

from conda_forge_tick.feedstock_parser import load_feedstock
from conda_forge_tick.lazy_json_backends import (
    LAZY_JSON_BACKENDS,
    LazyJson,
    get_lazy_json_backends,
    lazy_json_override_backends,
    lazy_json_transaction,
)

from .all_feedstocks import get_all_feedstocks, get_archived_feedstocks
from .cli_context import CliContext
from .executors import executor
from .utils import as_iterable, dump_graph, load_graph, sanitize_string

# from conda_forge_tick.profiler import profiling


logger = logging.getLogger(__name__)

pin_sep_pat = re.compile(r" |>|<|=|\[")
RNG = secrets.SystemRandom()

RANDOM_FRAC_TO_UPDATE = float(os.environ.get("CF_TICK_RANDOM_FRAC_TO_UPDATE", "0.1"))

# AFAIK, go and rust do not have strong run exports and so do not need to
# appear here
COMPILER_STUBS_WITH_STRONG_EXPORTS = [
    "c_compiler_stub",
    "c_stdlib_stub",
    "cxx_compiler_stub",
    "fortran_compiler_stub",
    "cuda_compiler_stub",
]


def _get_names_for_job(names, job, n_jobs):
    job_index = job - 1
    return [
        node_id
        for node_id in names
        if abs(int(hashlib.sha1(node_id.encode("utf-8")).hexdigest(), 16)) % n_jobs
        == job_index
    ]


def get_deps_from_outputs_lut(
    req_section: Iterable,
    outputs_lut: typing.Dict[str, set],
) -> set:
    deps = set()
    for req in req_section:
        i = as_iterable(outputs_lut.get(req, req))
        deps.update(i)
    return deps


def make_outputs_lut_from_graph(gx):
    outputs_lut = defaultdict(set)
    for node_name, node in gx.nodes.items():
        for k in node.get("payload", {}).get("outputs_names", []):
            if node_name != "pypy-meta" and node_name != "graalpy":
                outputs_lut[k].add(node_name)
            elif k in ["pypy", "graalpy"]:
                # for pypy-meta we only map to pypy and not python or cffi
                # for graalpy we only map to graalpy and not python or openjdk
                outputs_lut[k].add(node_name)
    return outputs_lut


def _add_required_lazy_json_refs(attrs, name):
    for sub_lzj in ["version_pr_info", "pr_info"]:
        if sub_lzj not in attrs:
            attrs[sub_lzj] = LazyJson(f"{sub_lzj}/{name}.json")

    with attrs["version_pr_info"] as vpri:
        for key in ["new_version_attempts", "new_version_errors"]:
            if key not in vpri:
                vpri[key] = {}

    with attrs["pr_info"] as pri:
        for key in ["pre_pr_migrator_status", "pre_pr_migrator_attempts"]:
            if key not in pri:
                pri[key] = {}


def try_load_feedstock(name: str, attrs: LazyJson, mark_not_archived=False) -> LazyJson:
    try:
        data = load_feedstock(name, attrs.data, mark_not_archived=mark_not_archived)
        if "parsing_error" not in data:
            data["parsing_error"] = False
        attrs.clear()
        attrs.update(data)
    except Exception as e:
        import traceback

        trb = traceback.format_exc()
        attrs["parsing_error"] = sanitize_string(f"feedstock parsing error: {e}\n{trb}")
    finally:
        _add_required_lazy_json_refs(attrs, name)

    return attrs


def get_attrs(name: str, mark_not_archived=False) -> LazyJson:
    lzj = LazyJson(f"node_attrs/{name}.json")
    with lzj as sub_graph:
        try_load_feedstock(name, sub_graph, mark_not_archived=mark_not_archived)

    return lzj


def _migrate_schema(name, sub_graph):
    # schema migrations and fixes go here
    with lazy_json_transaction():
        _add_required_lazy_json_refs(sub_graph, name)

    if "last_updated" in sub_graph:
        with lazy_json_transaction():
            sub_graph.pop("last_updated")

    vpri_move_keys = ["new_version_attempts", "new_version_errors"]
    if any(key in sub_graph for key in vpri_move_keys):
        with lazy_json_transaction():
            with sub_graph["version_pr_info"] as vpri:
                for key in vpri_move_keys:
                    if key in sub_graph:
                        vpri[key].update(sub_graph.pop(key))

    if "new_version" in sub_graph:
        with lazy_json_transaction():
            with sub_graph["version_pr_info"] as vpri:
                vpri["new_version"] = sub_graph.pop("new_version")

    pre_key = "pre_pr_migrator_status"
    pre_key_att = "pre_pr_migrator_attempts"
    pri_move_keys = [pre_key, pre_key_att]
    if any(key in sub_graph for key in pri_move_keys):
        with lazy_json_transaction():
            with sub_graph["pr_info"] as pri:
                for key in pri_move_keys:
                    if key in sub_graph:
                        pri[key].update(sub_graph.pop(key))

                # populate migrator attempts if they are not there
                for mn in pri[pre_key]:
                    if mn not in pri[pre_key_att]:
                        pri[pre_key_att][mn] = 1

    with lazy_json_transaction():
        with sub_graph["pr_info"] as pri:
            for mn in pri[pre_key].keys():
                if mn not in pri[pre_key_att]:
                    pri[pre_key_att][mn] = 1

        with sub_graph["version_pr_info"] as vpri:
            for mn in vpri["new_version_errors"].keys():
                if mn not in vpri["new_version_attempts"]:
                    vpri["new_version_attempts"][mn] = 1

    keys_to_move = [
        "PRed",
        "smithy_version",
        "pinning_version",
        "bad",
    ]
    if any(key in sub_graph for key in keys_to_move):
        with lazy_json_transaction():
            with sub_graph["pr_info"] as pri:
                for key in keys_to_move:
                    if key in sub_graph:
                        pri[key] = sub_graph.pop(key)
                        if key == "bad":
                            pri["bad"] = False

    if "parsing_error" not in sub_graph:
        with lazy_json_transaction():
            sub_graph["parsing_error"] = "make_graph: missing parsing_error key"


def _build_graph_process_pool(
    names: List[str],
    mark_not_archived=False,
) -> None:
    # we use threads here since all of the work is done in a container anyways
    with executor("thread", max_workers=8) as pool:
        futures = {
            pool.submit(get_attrs, name, mark_not_archived=mark_not_archived): name
            for name in names
            if RNG.random() < RANDOM_FRAC_TO_UPDATE
        }
        logger.info("submitted all nodes")

        n_tot = len(futures)
        n_left = len(futures)
        start = time.time()
        eta = -1
        for f in as_completed(futures):
            n_left -= 1
            if n_left % 10 == 0:
                eta = (time.time() - start) / (n_tot - n_left) * n_left
            name = futures[f]
            try:
                f.result()
                if n_left % 100 == 0:
                    logger.info(
                        f"nodes left {n_left: >5d} - eta {int(eta): >5d}s: finished {name}"
                    )
            except Exception as e:
                logger.error(
                    f"nodes left {n_left: >5d} - eta {int(eta): >5d}s: error adding {name} to the graph",
                    exc_info=e,
                )


def _build_graph_sequential(
    names: List[str],
    mark_not_archived=False,
) -> None:
    for name in names:
<<<<<<< HEAD
        if random.uniform(0, 1) >= RANDOM_FRAC_TO_UPDATE:
            logger.debug(f"skipping {name} due to random fraction to update")
=======
        if RNG.random() >= RANDOM_FRAC_TO_UPDATE:
>>>>>>> 439f365c
            continue

        try:
            get_attrs(name, mark_not_archived=mark_not_archived)
        except Exception as e:
            logger.error(f"Error updating node {name}", exc_info=e)


def _get_all_deps_for_node(attrs, outputs_lut):
    # replace output package names with feedstock names via LUT
    deps = set()
    for req_section in attrs.get("requirements", {}).values():
        deps.update(
            get_deps_from_outputs_lut(req_section, outputs_lut),
        )

    return deps


def _add_run_exports_per_node(attrs, outputs_lut, strong_exports):
    deps = _get_all_deps_for_node(attrs, outputs_lut)

    # handle strong run exports
    # TODO: do this per platform
    overlap = deps & strong_exports
    requirements = attrs.get("requirements")
    if requirements and overlap:
        requirements["host"].update(overlap)
        requirements["run"].update(overlap)

    return deps


def _create_edges(gx: nx.DiGraph) -> nx.DiGraph:
    logger.info("inferring nodes and edges")

    # This drops all the edge data and only keeps the node data
    gx = nx.create_empty_copy(gx)

    # TODO: label these edges with the kind of dep they are and their platform
    # use a list so we don't change an iterable that is iterating
    all_nodes = list(gx.nodes.keys())
    for node in all_nodes:
        with gx.nodes[node]["payload"] as attrs:
            deps = _get_all_deps_for_node(attrs, gx.graph["outputs_lut"])

        for dep in deps:
            if dep not in gx.nodes:
                # for packages which aren't feedstocks and aren't outputs
                # usually these are stubs
                lzj = LazyJson(f"node_attrs/{dep}.json")
                with lzj as _attrs:
                    _attrs.update(feedstock_name=dep, bad=False, archived=True)
                gx.add_node(dep, payload=lzj)
            gx.add_edge(dep, node)
    logger.info("new nodes and edges inferred")

    return gx


def _add_graph_metadata(gx: nx.DiGraph):
    logger.info("adding graph metadata")

    # make the outputs look up table so we can link properly
    # and add this as an attr so we can use later
    gx.graph["outputs_lut"] = make_outputs_lut_from_graph(gx)

    # collect all of the strong run exports
    # we add the compiler stubs so that we know when host and run
    # envs will have compiler-related packages in them
    gx.graph["strong_exports"] = {
        node_name
        for node_name, node in gx.nodes.items()
        if node.get("payload").get("strong_exports", False)
    } | set(COMPILER_STUBS_WITH_STRONG_EXPORTS)


def _add_run_exports(gx: nx.DiGraph, nodes_to_update: set[str]):
    logger.info("adding run exports")

    for node in nodes_to_update:
        if node not in gx.nodes:
            continue
        with gx.nodes[node]["payload"] as attrs:
            _add_run_exports_per_node(
                attrs, gx.graph["outputs_lut"], gx.graph["strong_exports"]
            )


def _update_graph_nodes(
    names: List[str],
    mark_not_archived=False,
    debug=False,
) -> nx.DiGraph:
    logger.info("start feedstock fetch loop")
    builder = _build_graph_sequential if debug else _build_graph_process_pool
    builder(
        names,
        mark_not_archived=mark_not_archived,
    )
    logger.info("feedstock fetch loop completed")
    logger.info(f"memory usage: {psutil.virtual_memory()}")


def _update_nodes_with_archived(names):
    for name in names:
        with LazyJson(f"node_attrs/{name}.json") as sub_graph:
            sub_graph["archived"] = True


def _migrate_schemas(nodes):
    for node in tqdm.tqdm(nodes, desc="migrating node schemas", miniters=100, ncols=80):
        with LazyJson(f"node_attrs/{node}.json") as sub_graph:
            _migrate_schema(node, sub_graph)


def main(
    ctx: CliContext,
    job: int = 1,
    n_jobs: int = 1,
    update_nodes_and_edges: bool = False,
    schema_migration_only: bool = False,
) -> None:
    logger.info("getting all nodes")
    names = get_all_feedstocks(cached=True)
    archived_names = get_archived_feedstocks(cached=True)
    tot_names = set(names) | set(archived_names)
    for backend_name in get_lazy_json_backends():
        backend = LAZY_JSON_BACKENDS[backend_name]()
        tot_names |= set(backend.hkeys("node_attrs"))

    tot_names_for_this_job = _get_names_for_job(tot_names, job, n_jobs)
    names_for_this_job = _get_names_for_job(names, job, n_jobs)
    archived_names_for_this_job = _get_names_for_job(archived_names, job, n_jobs)
    logger.info(f"total # of nodes across all backends: {len(tot_names)}")
    logger.info(f"active nodes: {len(names)}")
    logger.info(f"archived nodes: {len(archived_names)}")

    if update_nodes_and_edges:
        gx = load_graph()

        new_names = [name for name in names if name not in gx.nodes]
        for name in names:
            sub_graph = {
                "payload": LazyJson(f"node_attrs/{name}.json"),
            }
            if name in new_names:
                gx.add_node(name, **sub_graph)
            else:
                gx.nodes[name].update(**sub_graph)

        _add_graph_metadata(gx)

        gx = _create_edges(gx)

        dump_graph(gx)

    else:
        gx = load_graph()

        with lazy_json_override_backends(
            ["file"],
            hashmaps_to_sync=["node_attrs"],
            keys_to_sync=set(tot_names_for_this_job),
        ):
            if schema_migration_only:
                _migrate_schemas(tot_names_for_this_job)
            else:
                _update_graph_nodes(
                    names_for_this_job,
                    mark_not_archived=True,
                    debug=ctx.debug,
                )
                _add_run_exports(gx, names_for_this_job)

                _update_nodes_with_archived(
                    archived_names_for_this_job,
                )<|MERGE_RESOLUTION|>--- conflicted
+++ resolved
@@ -1,5 +1,6 @@
 import hashlib
 import logging
+import os
 import re
 import secrets
 import time
@@ -231,12 +232,8 @@
     mark_not_archived=False,
 ) -> None:
     for name in names:
-<<<<<<< HEAD
-        if random.uniform(0, 1) >= RANDOM_FRAC_TO_UPDATE:
+        if RNG.random() >= RANDOM_FRAC_TO_UPDATE:
             logger.debug(f"skipping {name} due to random fraction to update")
-=======
-        if RNG.random() >= RANDOM_FRAC_TO_UPDATE:
->>>>>>> 439f365c
             continue
 
         try:
