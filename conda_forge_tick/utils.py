<<<<<<< HEAD
=======
import os
from collections import defaultdict, Callable

from collections.abc import Set, MutableMapping
from concurrent.futures import ThreadPoolExecutor, ProcessPoolExecutor, as_completed

>>>>>>> 5635342c
import contextlib
import itertools
import json
import logging
import os
import re
<<<<<<< HEAD
from collections import defaultdict
from collections.abc import Mapping, MutableMapping, Sequence, Set
from concurrent.futures import (ProcessPoolExecutor, ThreadPoolExecutor,
                                as_completed,)
=======
from typing import Any, Tuple, Iterable
>>>>>>> 5635342c

import github3
import jinja2

import networkx as nx

pin_sep_pat = re.compile(r" |>|<|=|\[")


# dual python 2/3 compatability, inspired by the "six" library
string_types = (str, bytes)
iteritems = lambda mapping: mapping.items()


CB_CONFIG = dict(
    os=os,
    environ=defaultdict(str),
    compiler=lambda x: x + "_compiler_stub",
    pin_subpackage=lambda *args, **kwargs: "subpackage_stub",
    pin_compatible=lambda *args, **kwargs: "compatible_pin_stub",
    cdt=lambda *args, **kwargs: "cdt_stub",
    cran_mirror="https://cran.r-project.org",
)


class UniversalSet(Set):
    """The universal set, or identity of the set intersection operation."""

    def __and__(self, other):
        return other

    def __rand__(self, other):
        return other

    def __contains__(self, item):
        return True

    def __iter__(self):
        return self

    def __next__(self):
        raise StopIteration

    def __len__(self):
        return float("inf")


class NullUndefined(jinja2.Undefined):
    def __unicode__(self):
        return self._undefined_name

    def __getattr__(self, name):
        return f"{self}.{name}"

    def __getitem__(self, name):
        return f'{self}["{name}"]'


class LazyJson(MutableMapping):
    """Lazy load a dict from a json file and save it when updated"""

    def __init__(self, file_name):
        self.file_name = file_name
        # If the file doesn't exist create an empty file
        if not os.path.exists(self.file_name):
            os.makedirs(os.path.split(self.file_name)[0], exist_ok=True)
            with open(self.file_name, "w") as f:
                dump({}, f)
        self.data = None

    def __len__(self) -> int:
        self._load()
        return len(self.data)

    def __iter__(self):
        self._load()
        yield from self.data

    def __delitem__(self, v):
        self._load()
        del self.data[v]
        self._dump()

    def _load(self):
        if self.data is None:
            try:
                with open(self.file_name, "r") as f:
                    self.data = load(f)
            except FileNotFoundError:
                print(os.getcwd())
                print(os.listdir("."))
                raise

    def _dump(self):
        self._load()
        with open(self.file_name, "w") as f:
            dump(self.data, f)

    def __getitem__(self, item):
        self._load()
        return self.data[item]

    def __setitem__(self, key, value):
        self._load()
        self.data[key] = value
        self._dump()

    def __getstate__(self):
        state = self.__dict__.copy()
        state["data"] = None
        return state

    def __enter__(self):
        return self

    def __exit__(self, exc_type, exc_val, exc_tb):
        self._dump()


def render_meta_yaml(text):
    """Render the meta.yaml with Jinja2 variables.

    Parameters
    ----------
    text : str
        The raw text in conda-forge feedstock meta.yaml file

    Returns
    -------
    str
        The text of the meta.yaml with Jinja2 variables replaced.

    """

    env = jinja2.Environment(undefined=NullUndefined)
    content = env.from_string(text).render(**CB_CONFIG)
    return content


def parse_meta_yaml(text: str, **kwargs):
    """Parse the meta.yaml.

    Parameters
    ----------
    text : str
        The raw text in conda-forge feedstock meta.yaml file

    Returns
    -------
    dict :
        The parsed YAML dict. If parseing fails, returns an empty dict.

    """
    from conda_build.config import Config
    from conda_build.metadata import parse

    content = render_meta_yaml(text)
    return parse(content, Config(**kwargs))


def setup_logger(logger):
    """Basic configuration for logging

    """

    logging.basicConfig(
        level=logging.ERROR,
        format="%(asctime)-15s %(levelname)-8s %(name)s || %(message)s",
    )
    logger.setLevel(logging.INFO)


def pluck(G: nx.DiGraph, node_id):
    """Remove a node from a graph preserving structure.

    This will fuse edges together so that connectivity of the graph is not affected by
    removal of a node.  This function operates in-place.

    Parameters
    ----------
    G : networkx.Graph
    node_id : hashable

    """
    if node_id in G.nodes:
        new_edges = list(
            itertools.product(
                {_in for (_in, _) in G.in_edges(node_id)} - {node_id},
                {_out for (_, _out) in G.out_edges(node_id)} - {node_id},
            ),
        )
        G.remove_node(node_id)
        G.add_edges_from(new_edges)


def get_requirements(meta_yaml, outputs=True, build=True, host=True, run=True):
    """Get the list of recipe requirements from a meta.yaml dict

    Parameters
    ----------
    meta_yaml: `dict`
        a parsed meta YAML dict
    outputs : `bool`
        if `True` (default) return top-level requirements _and_ all
        requirements in `outputs`, otherwise just return top-level
        requirememts.
    build, host, run : `bool`
        include (`True`) or not (`False`) requirements from these sections

    Returns
    -------
    reqs : `set`
        the set of recipe requirements
    """
    kw = dict(build=build, host=host, run=run)
    reqs = _parse_requirements(meta_yaml.get("requirements", {}), **kw)
    outputs = meta_yaml.get("outputs", []) or [] if outputs else []
    for output in outputs:
        reqs.update(_parse_requirements(output.get("requirements", {}) or {}, **kw))
    return reqs


def _parse_requirements(req, build=True, host=True, run=True):
    """Flatten a YAML requirements section into a list of names
    """
    if not req:  # handle None as empty
        return set()
    if isinstance(req, list):  # simple list goes to both host and run
        reqlist = req if (host or run) else []
    else:
        build = list(as_iterable(req.get("build", []) or [] if build else []))
        host = list(as_iterable(req.get("host", []) or [] if host else []))
        run = list(as_iterable(req.get("run", []) or [] if run else []))
        reqlist = build + host + run
    return {pin_sep_pat.split(x)[0].lower() for x in reqlist if x is not None}


@contextlib.contextmanager
def executor(kind: str, max_workers: int):
    """General purpose utility to get an executor with its as_completed handler

    This allows us to easily use other executors as needed.
    """
    if kind == "thread":
        with ThreadPoolExecutor(max_workers=max_workers) as pool_t:
            yield pool_t, as_completed
    elif kind == "process":
        with ProcessPoolExecutor(max_workers=max_workers) as pool_p:
            yield pool_p, as_completed
    elif kind == "dask":
        import distributed

        with distributed.LocalCluster(n_workers=max_workers) as cluster:
            with distributed.Client(cluster) as client:
                yield client, distributed.as_completed
    else:
        raise NotImplementedError("That kind is not implemented")


def default(obj):
    """For custom object serialization."""
    if isinstance(obj, LazyJson):
        return {"__lazy_json__": obj.file_name}
    elif isinstance(obj, Set):
        return {"__set__": True, "elements": sorted(obj)}
    raise TypeError(repr(obj) + " is not JSON serializable")


def object_hook(dct):
    """For custom object deserialization."""
    if "__lazy_json__" in dct:
        return LazyJson(dct["__lazy_json__"])
    elif "__set__" in dct:
        return set(dct["elements"])
    return dct


def dumps(obj, sort_keys=True, separators=(",", ":"), default=default, **kwargs):
    """Returns a JSON string from a Python object."""
    return json.dumps(
        obj,
        sort_keys=sort_keys,
        separators=separators,
        default=default,
        indent=1,
        **kwargs,
    )


def dump(obj, fp, sort_keys=True, separators=(",", ":"), default=default, **kwargs):
    """Returns a JSON string from a Python object."""
    return json.dump(
        obj,
        fp,
        sort_keys=sort_keys,
        separators=separators,
        default=default,
        indent=1,
        **kwargs,
    )


def loads(s, object_hook=object_hook, **kwargs):
    """Loads a string as JSON, with approriate object hooks"""
    return json.loads(s, object_hook=object_hook, **kwargs)


def load(fp, object_hook=object_hook, **kwargs):
    """Loads a file object as JSON, with appropriate object hooks."""
    return json.load(fp, object_hook=object_hook, **kwargs)


def dump_graph(gx: nx.DiGraph, filename="graph.json"):
    nld = nx.node_link_data(gx)
    links = nld["links"]
    links2 = sorted(links, key=lambda x: f'{x["source"]}{x["target"]}')
    nld["links"] = links2
    with open(filename, "w") as f:
        dump(nld, f)


def load_graph(filename="graph.json") -> nx.DiGraph:
    with open(filename, "r") as f:
        nld = load(f)
    return nx.node_link_graph(nld)


def frozen_to_json_friendly(fz: dict, pr: LazyJson = None) -> dict:
    if fz is None:
        return None
    keys = sorted(list(fz.keys()))
    d = {"keys": keys, "data": dict(fz)}
    if pr:
        d["PR"] = pr
    return d


def github_client():
    if os.environ.get("GITHUB_TOKEN"):
        return github3.login(token=os.environ["GITHUB_TOKEN"])
    else:
        return github3.login(os.environ["USERNAME"], os.environ["PASSWORD"])


def as_iterable(iterable_or_scalar):
    """Utility for converting an object to an iterable.
   Parameters
   ----------
   iterable_or_scalar : anything
   Returns
   -------
   l : iterable
       If `obj` was None, return the empty tuple.
       If `obj` was not iterable returns a 1-tuple containing `obj`.
       Otherwise return `obj`
   Notes
   -----
   Although both string types and dictionaries are iterable in Python, we are treating them as not iterable in this
   method.  Thus, as_iterable(dict()) returns (dict, ) and as_iterable(string) returns (string, )
   Examples
   ---------
   >>> as_iterable(1)
   (1,)
   >>> as_iterable([1, 2, 3])
   [1, 2, 3]
   >>> as_iterable("my string")
   ("my string", )
   >>> as_iterable({'a': 1})
   ({'a': 1}, )
   """

    if iterable_or_scalar is None:
        return ()
    elif isinstance(iterable_or_scalar, (str, bytes)):
        return (iterable_or_scalar,)
    elif hasattr(iterable_or_scalar, "__iter__"):
        return iterable_or_scalar
    else:
        return (iterable_or_scalar,)<|MERGE_RESOLUTION|>--- conflicted
+++ resolved
@@ -1,26 +1,14 @@
-<<<<<<< HEAD
-=======
-import os
 from collections import defaultdict, Callable
-
-from collections.abc import Set, MutableMapping
-from concurrent.futures import ThreadPoolExecutor, ProcessPoolExecutor, as_completed
-
->>>>>>> 5635342c
 import contextlib
 import itertools
 import json
 import logging
 import os
 import re
-<<<<<<< HEAD
-from collections import defaultdict
+from typing import Any, Tuple, Iterable
 from collections.abc import Mapping, MutableMapping, Sequence, Set
 from concurrent.futures import (ProcessPoolExecutor, ThreadPoolExecutor,
                                 as_completed,)
-=======
-from typing import Any, Tuple, Iterable
->>>>>>> 5635342c
 
 import github3
 import jinja2
