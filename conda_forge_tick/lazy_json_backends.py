import base64
import contextlib
import functools
import glob
import hashlib
import logging
import math
import os
import subprocess
import time
import urllib
from abc import ABC, abstractmethod
from collections.abc import Callable, Collection, MutableMapping
from typing import (
    IO,
    Any,
    Dict,
    Iterable,
    Iterator,
    List,
    Mapping,
    Optional,
    Set,
    Union,
)

import github
import networkx as nx
import rapidjson as json
import requests

from .cli_context import CliContext
from .executors import lock_git_operation
from .settings import DEPLOY_REPO

logger = logging.getLogger(__name__)

CF_TICK_GRAPH_DATA_USE_FILE_CACHE = (
    False
    if (
        "CF_TICK_GRAPH_DATA_USE_FILE_CACHE" in os.environ
        and os.environ["CF_TICK_GRAPH_DATA_USE_FILE_CACHE"].lower() in ["false", "0"]
    )
    else True
)
CF_TICK_GRAPH_DATA_BACKENDS = tuple(
    os.environ.get("CF_TICK_GRAPH_DATA_BACKENDS", "file").split(":"),
)
CF_TICK_GRAPH_DATA_PRIMARY_BACKEND = CF_TICK_GRAPH_DATA_BACKENDS[0]

CF_TICK_GRAPH_DATA_HASHMAPS = [
    "pr_json",
    "pr_info",
    "version_pr_info",
    "versions",
    "node_attrs",
    "migrators",
]

<<<<<<< HEAD
CF_TICK_GRAPH_GITHUB_BACKEND_BASE_URL = f"https://github.com/{DEPLOY_REPO}/raw/master"
=======
CF_TICK_GRAPH_GITHUB_BACKEND_REPO = "regro/cf-graph-countyfair"
CF_TICK_GRAPH_GITHUB_BACKEND_BASE_URL = (
    f"https://github.com/{CF_TICK_GRAPH_GITHUB_BACKEND_REPO}/raw/master"
)
>>>>>>> 439f365c
CF_TICK_GRAPH_GITHUB_BACKEND_NUM_DIRS = 5


def get_sharded_path(file_path, n_dirs=CF_TICK_GRAPH_GITHUB_BACKEND_NUM_DIRS):
    """computed a sharded location for the LazyJson file."""
    top_dir, file_name = os.path.split(file_path)

    if len(top_dir) == 0 or top_dir == "lazy_json":
        return file_name
    else:
        hx = hashlib.sha1(file_name.encode("utf-8")).hexdigest()[0:n_dirs]
        pth_parts = [top_dir] + [hx[i] for i in range(n_dirs)] + [file_name]
        return os.path.join(*pth_parts)


class LazyJsonBackend(ABC):
    @contextlib.contextmanager
    @abstractmethod
    def transaction_context(self) -> "Iterator[LazyJsonBackend]":
        pass

    @contextlib.contextmanager
    @abstractmethod
    def snapshot_context(self) -> "Iterator[LazyJsonBackend]":
        pass

    @abstractmethod
    def hexists(self, name: str, key: str) -> bool:
        pass

    @abstractmethod
    def hset(self, name: str, key: str, value: str) -> None:
        pass

    @abstractmethod
    def hmset(self, name: str, mapping: Mapping[str, str]) -> None:
        pass

    @abstractmethod
    def hmget(self, name: str, keys: Iterable[str]) -> List[str]:
        pass

    @abstractmethod
    def hdel(self, name: str, keys: Iterable[str]) -> None:
        pass

    @abstractmethod
    def hkeys(self, name: str) -> List[str]:
        pass

    def hsetnx(self, name: str, key: str, value: str) -> bool:
        if self.hexists(name, key):
            return False
        else:
            self.hset(name, key, value)
            return True

    @abstractmethod
    def hget(self, name: str, key: str) -> str:
        pass

    @abstractmethod
    def hgetall(self, name: str, hashval: bool = False) -> Dict[str, str]:
        pass


class FileLazyJsonBackend(LazyJsonBackend):
    @contextlib.contextmanager
    def transaction_context(self) -> "Iterator[FileLazyJsonBackend]":
        # context not required
        yield self

    @contextlib.contextmanager
    def snapshot_context(self) -> "Iterator[FileLazyJsonBackend]":
        # context not required
        yield self

    def hexists(self, name: str, key: str) -> bool:
        return os.path.exists(get_sharded_path(f"{name}/{key}.json"))

    def hset(self, name: str, key: str, value: str) -> None:
        sharded_path = get_sharded_path(f"{name}/{key}.json")
        if os.path.split(sharded_path)[0]:
            os.makedirs(os.path.split(sharded_path)[0], exist_ok=True)
        with open(sharded_path, "w") as f:
            f.write(value)

    def hmset(self, name: str, mapping: Mapping[str, str]) -> None:
        for key, value in mapping.items():
            self.hset(name, key, value)

    def hmget(self, name: str, keys: Iterable[str]) -> List[str]:
        return [self.hget(name, key) for key in keys]

    def hgetall(self, name: str, hashval: bool = False) -> Dict[str, str]:
        return {
            key: (
                hashlib.sha256(self.hget(name, key).encode("utf-8")).hexdigest()
                if hashval
                else self.hget(name, key)
            )
            for key in self.hkeys(name)
        }

    def hdel(self, name: str, keys: Iterable[str]) -> None:
        lzj_names = [get_sharded_path(f"{name}/{key}.json") for key in keys]
        with lock_git_operation():
            subprocess.run(
                ["git", "rm", "--ignore-unmatch", "-f"] + lzj_names,
                capture_output=True,
            )
        subprocess.run(
            ["rm", "-f"] + lzj_names,
            capture_output=True,
        )

    def hkeys(self, name: str) -> List[str]:
        jlen = len(".json")
        if name == "lazy_json":
            fnames = glob.glob("*.json")
            fnames = set(fnames) - {
                "ranked_hubs_authorities.json",
                "all_feedstocks.json",
            }
        else:
            fnames = glob.glob(os.path.join(name, "**/*.json"), recursive=True)
        return [os.path.basename(fname)[:-jlen] for fname in fnames]

    def hget(self, name: str, key: str) -> str:
        sharded_path = get_sharded_path(f"{name}/{key}.json")
        with open(sharded_path) as f:
            data_str = f.read()
        return data_str


class GithubLazyJsonBackend(LazyJsonBackend):
    """
    Read-only backend that makes live requests to https://raw.githubusercontent.com
    URLs for serving JSON files.

    Any write operations are ignored!
    """

    _write_warned = False
    _n_requests = 0

    def __init__(self) -> None:
        self.base_url = CF_TICK_GRAPH_GITHUB_BACKEND_BASE_URL

    @property
    def base_url(self) -> str:
        return self._base_url

    @base_url.setter
    def base_url(self, value: str) -> None:
        if not value.endswith("/"):
            value += "/"
        self._base_url = value

    @classmethod
    def _ignore_write(cls) -> None:
        if cls._write_warned:
            return
        logger.info("Note: Write operations to the GitHub online backend are ignored.")
        cls._write_warned = True

    @classmethod
    def _inform_web_request(cls):
        cls._n_requests += 1
        if cls._n_requests % 20 == 0:
            logger.info(
                f"Made {cls._n_requests} requests to the GitHub online backend.",
            )
        if cls._n_requests == 20:
            logger.warning(
                "Using the GitHub online backend for making a lot of requests "
                "is not recommended.",
            )

    def transaction_context(self) -> "Iterator[GithubLazyJsonBackend]":
        # context not required
        yield self

    def snapshot_context(self) -> "Iterator[GithubLazyJsonBackend]":
        # context not required
        yield self

    def hexists(self, name: str, key: str) -> bool:
        self._inform_web_request()
        url = urllib.parse.urljoin(
            self.base_url,
            get_sharded_path(f"{name}/{key}.json"),
        )
        status = requests.head(url, allow_redirects=True).status_code

        if status == 200:
            return True
        if status == 404:
            return False

        raise RuntimeError(f"Unexpected status code {status} for {url}")

    def hset(self, name: str, key: str, value: str) -> None:
        self._ignore_write()

    def hmset(self, name: str, mapping: Mapping[str, str]) -> None:
        self._ignore_write()

    def hmget(self, name: str, keys: Iterable[str]) -> List[str]:
        return [self.hget(name, key) for key in keys]

    def hdel(self, name: str, keys: Iterable[str]) -> None:
        self._ignore_write()

    def hkeys(self, name: str) -> List[str]:
        """
        Not implemented for GithubLazyJsonBackend.
        Raises an error.
        """
        raise NotImplementedError(
            "hkeys not implemented for GitHub JSON backend."
            "You cannot use the GitHub backend with operations that "
            "require listing all hashmap keys."
        )

    def hget(self, name: str, key: str) -> str:
        self._inform_web_request()
        sharded_path = get_sharded_path(f"{name}/{key}.json")
        url = urllib.parse.urljoin(self.base_url, sharded_path)
        r = requests.get(url)
        if r.status_code == 404:
            raise KeyError(f"Key {key} not found in hashmap {name}")
        r.raise_for_status()
        return r.text

    def hgetall(self, name: str, hashval: bool = False) -> Dict[str, str]:
        """
        Not implemented for GithubLazyJsonBackend.
        Raises an error.
        """
        raise NotImplementedError(
            "hgetall not implemented for GitHub JSON backend."
            "You cannot use the GitHub backend as source or target "
            "for hashmap synchronization or other"
            "commands that require listing all hashmap keys.",
        )


class GithubAPILazyJsonBackend(LazyJsonBackend):
    """LazyJsonBackend that uses the GitHub API to store and retrieve JSON files.

    This backend will read and write files, but cannot be used to synchronize
    hashmap data across backends.
    """

    def __init__(self):
        from conda_forge_tick.git_utils import github_client

        self._gh = github_client()
        self._repo = self._gh.get_repo(CF_TICK_GRAPH_GITHUB_BACKEND_REPO)

    @contextlib.contextmanager
    def transaction_context(self) -> "Iterator[FileLazyJsonBackend]":
        # context not required
        yield self

    @contextlib.contextmanager
    def snapshot_context(self) -> "Iterator[FileLazyJsonBackend]":
        # context not required
        yield self

    def hexists(self, name: str, key: str) -> bool:
        pth = get_sharded_path(f"{name}/{key}.json")
        try:
            self._repo.get_contents(pth)
        except github.UnknownObjectException:
            return False
        else:
            return True

    def hset(self, name: str, key: str, value: str) -> None:
        from conda_forge_tick.utils import get_bot_run_url

        filename = f"{name}/{key}.json"

        bn, fn = os.path.split(filename)
        if fn.endswith(".json"):
            fn = fn[:-5]
        pth = get_sharded_path(filename)
        msg = f"{bn} - {fn} - {get_bot_run_url()}"

        ntries = 10

        # exponential backoff will be base ** tr
        # we fail at ntries - 1 so the last time we
        # compute the backoff is at ntries - 2
        base = math.exp(math.log(60.0) / (ntries - 2.0))

        for tr in range(ntries):
            try:
                try:
                    _cnts = self._repo.get_contents(pth)
                    cnt = base64.b64decode(_cnts.content.encode("utf-8")).decode(
                        "utf-8"
                    )
                    sha = _cnts.sha
                except github.UnknownObjectException:
                    sha = None
                    cnt = None

                if sha is None:
                    self._repo.create_file(
                        pth,
                        msg,
                        value,
                    )
                else:
                    if cnt != value:
                        self._repo.update_file(
                            pth,
                            msg,
                            value,
                            sha,
                        )
                break
            except Exception as e:
                logger.warning(
                    "failed to push '%s' - trying %d more times",
                    filename,
                    ntries - tr - 1,
                    exc_info=e,
                )
                if tr == ntries - 1:
                    raise e
                else:
                    time.sleep(base**tr)

    def hmset(self, name: str, mapping: Mapping[str, str]) -> None:
        for key, value in mapping.items():
            self.hset(name, key, value)

    def hmget(self, name: str, keys: Iterable[str]) -> List[str]:
        return [self.hget(name, key) for key in keys]

    def hgetall(self, name: str, hashval: bool = False) -> Dict[str, str]:
        raise NotImplementedError(
            "hgetall not implemented for GithubAPILazyJsonBackend. "
            "You cannot use the GithubAPILazyJsonBackend as "
            "source or target for hashmap synchronization or other"
            "commands that require listing all hashmap keys."
        )

    def _hdel_one(self, name: str, key: str) -> None:
        from conda_forge_tick.utils import get_bot_run_url

        filename = f"{name}/{key}.json"

        bn, fn = os.path.split(filename)
        if fn.endswith(".json"):
            fn = fn[:-5]
        pth = get_sharded_path(filename)
        msg = f"{bn} - {fn} - {get_bot_run_url()}"

        ntries = 10

        # exponential backoff will be base ** tr
        # we fail at ntries - 1 so the last time we
        # compute the backoff is at ntries - 2
        base = math.exp(math.log(60.0) / (ntries - 2.0))

        for tr in range(ntries):
            try:
                try:
                    _cnts = self._repo.get_contents(pth)
                    sha = _cnts.sha
                except github.UnknownObjectException:
                    sha = None

                if sha is not None:
                    self._repo.delete_file(
                        pth,
                        msg,
                        sha,
                    )
                break
            except Exception as e:
                logger.warning(
                    "failed to delete '%s' - trying %d more times",
                    filename,
                    ntries - tr - 1,
                    exc_info=e,
                )
                if tr == ntries - 1:
                    raise e
                else:
                    time.sleep(base**tr)

    def hdel(self, name: str, keys: Iterable[str]) -> None:
        for key in keys:
            self._hdel_one(name, key)

    def hkeys(self, name: str) -> List[str]:
        raise NotImplementedError(
            "hkeys not implemented for GithubAPILazyJsonBackend. "
            "You cannot use the GithubAPILazyJsonBackend as "
            "source or target for hashmap synchronization or other"
            "commands that require listing all hashmap keys."
        )

    def hget(self, name: str, key: str) -> str:
        from conda_forge_tick.git_utils import get_bot_token

        pth = get_sharded_path(f"{name}/{key}.json")
        hrds = {
            "Accept": "application/vnd.github.raw+json",
            "Authorization": f"Bearer {get_bot_token()}",
        }

        ntries = 10

        # exponential backoff will be base ** tr
        # we fail at ntries - 1 so the last time we
        # compute the backoff is at ntries - 2
        base = math.exp(math.log(60.0) / (ntries - 2.0))

        for tr in range(ntries):
            try:
                cnts = requests.get(
                    f"https://api.github.com/repos/{CF_TICK_GRAPH_GITHUB_BACKEND_REPO}/contents/{pth}",
                    headers=hrds,
                )
                cnts.raise_for_status()
                return cnts.text
            except Exception as e:
                logger.warning(
                    "failed to pull '%s' - trying %d more times",
                    pth,
                    ntries - tr - 1,
                    exc_info=e,
                )
                if tr == ntries - 1:
                    raise e
                else:
                    time.sleep(base**tr)


@functools.lru_cache(maxsize=128)
def _get_graph_data_mongodb_client_cached(pid):
    import pymongo
    from pymongo import MongoClient

    from . import sensitive_env

    with sensitive_env() as env:
        client = MongoClient(env.get("MONGODB_CONNECTION_STRING", ""))

    db = client["cf_graph"]
    for hashmap in CF_TICK_GRAPH_DATA_HASHMAPS + ["lazy_json"]:
        if hashmap not in db.list_collection_names():
            coll = db.create_collection(hashmap)
            coll.create_index(
                [("node", pymongo.ASCENDING)],
                background=True,
                unique=True,
            )

    return client


def get_graph_data_mongodb_client():
    return _get_graph_data_mongodb_client_cached(str(os.getpid()))


class MongoDBLazyJsonBackend(LazyJsonBackend):
    _session = None
    _snapshot_session = None

    @contextlib.contextmanager
    def transaction_context(self) -> "Iterator[MongoDBLazyJsonBackend]":
        try:
            if self.__class__._session is None:
                client = get_graph_data_mongodb_client()
                with client.start_session() as session:
                    with session.start_transaction():
                        self.__class__._session = session
                        yield self
                        self.__class__._session = None
            else:
                yield self
        finally:
            self.__class__._session = None

    @contextlib.contextmanager
    def snapshot_context(self) -> "Iterator[MongoDBLazyJsonBackend]":
        try:
            if self.__class__._snapshot_session is None:
                client = get_graph_data_mongodb_client()
                if "Single" not in client.topology_description.topology_type_name:
                    with client.start_session(snapshot=True) as session:
                        self.__class__._snapshot_session = session
                        yield self
                        self.__class__._snapshot_session = None
                else:
                    yield self
            else:
                yield self
        finally:
            self.__class__._snapshot_session = None

    def hgetall(self, name, hashval=False):
        assert name in CF_TICK_GRAPH_DATA_HASHMAPS or name == "lazy_json"
        coll = self._get_collection(name)
        if hashval:
            curr = coll.find(
                {},
                {"node": 1, "sha256": 1},
                session=self.__class__._snapshot_session,
            )
            return {d["node"]: d["sha256"] for d in curr}
        else:
            curr = coll.find({}, session=self.__class__._snapshot_session)
            return {d["node"]: dumps(d["value"]) for d in curr}

    def _get_collection(self, name):
        return get_graph_data_mongodb_client()["cf_graph"][name]

    def hexists(self, name, key):
        assert name in CF_TICK_GRAPH_DATA_HASHMAPS or name == "lazy_json"
        coll = self._get_collection(name)
        num = coll.count_documents({"node": key}, session=self.__class__._session)
        return num == 1

    def hset(self, name, key, value):
        assert name in CF_TICK_GRAPH_DATA_HASHMAPS or name == "lazy_json"
        coll = self._get_collection(name)
        coll.update_one(
            {"node": key},
            {
                "$set": {
                    "node": key,
                    "value": json.loads(value),
                    "sha256": hashlib.sha256(value.encode("utf-8")).hexdigest(),
                },
            },
            upsert=True,
            session=self.__class__._session,
        )

    def hmset(self, name, mapping):
        from pymongo import UpdateOne

        assert name in CF_TICK_GRAPH_DATA_HASHMAPS or name == "lazy_json"
        coll = self._get_collection(name)
        coll.bulk_write(
            [
                UpdateOne(
                    {"node": key},
                    {
                        "$set": {
                            "node": key,
                            "value": json.loads(value),
                            "sha256": hashlib.sha256(value.encode("utf-8")).hexdigest(),
                        },
                    },
                    upsert=True,
                )
                for key, value in mapping.items()
            ],
            session=self.__class__._session,
        )

    def hmget(self, name, keys):
        assert name in CF_TICK_GRAPH_DATA_HASHMAPS or name == "lazy_json"
        coll = self._get_collection(name)
        cur = coll.find(
            {"node": {"$in": list(keys)}},
            session=self.__class__._session,
        )
        odata = {d["node"]: dumps(d["value"]) for d in cur}
        return [odata[k] for k in keys]

    def hdel(self, name, keys):
        assert name in CF_TICK_GRAPH_DATA_HASHMAPS or name == "lazy_json"
        coll = self._get_collection(name)
        for key in keys:
            coll.delete_one({"node": key}, session=self.__class__._session)

    def hkeys(self, name):
        assert name in CF_TICK_GRAPH_DATA_HASHMAPS or name == "lazy_json"
        coll = self._get_collection(name)
        curr = coll.find({}, {"node": 1}, session=self.__class__._session)
        return [doc["node"] for doc in curr]

    def hget(self, name, key):
        assert name in CF_TICK_GRAPH_DATA_HASHMAPS or name == "lazy_json"
        coll = self._get_collection(name)
        data = coll.find_one({"node": key}, session=self.__class__._session)
        assert data is not None
        return dumps(data["value"])


LAZY_JSON_BACKENDS = {
    "file": FileLazyJsonBackend,
    "mongodb": MongoDBLazyJsonBackend,
    "github": GithubLazyJsonBackend,
    "github_api": GithubAPILazyJsonBackend,
}


def sync_lazy_json_hashmap(
    hashmap,
    source_backend,
    destination_backends,
    n_per_batch=5000,
    writer=print,
    keys_to_sync=None,
):
    primary_backend = LAZY_JSON_BACKENDS[source_backend]()
    primary_hashes = primary_backend.hgetall(hashmap, hashval=True)
    primary_nodes = set(primary_hashes.keys())
    writer(
        "    FOUND %s:%s nodes (%d)" % (source_backend, hashmap, len(primary_nodes)),
    )

    all_nodes_to_get = set()
    backend_hashes = {}
    for backend_name in destination_backends:
        backend = LAZY_JSON_BACKENDS[backend_name]()
        backend_hashes[backend_name] = backend.hgetall(hashmap, hashval=True)
        writer(
            "    FOUND %s:%s nodes (%d)"
            % (backend_name, hashmap, len(backend_hashes[backend_name])),
        )

        curr_nodes = set(backend_hashes[backend_name].keys())
        del_nodes = curr_nodes - primary_nodes
        if keys_to_sync is not None:
            del_nodes &= keys_to_sync
        if del_nodes:
            backend.hdel(hashmap, list(del_nodes))
            writer(
                "    DELETED %s:%s nodes (%d): %r"
                % (backend_name, hashmap, len(del_nodes), sorted(del_nodes)),
            )

        for node, hashval in primary_hashes.items():
            if node not in backend_hashes[backend_name] or (
                backend_hashes[backend_name][node] != primary_hashes[node]
            ):
                all_nodes_to_get.add(node)

    if keys_to_sync is not None:
        all_nodes_to_get &= keys_to_sync

    writer(
        "    OUT OF SYNC %s:%s nodes (%d)"
        % (source_backend, hashmap, len(all_nodes_to_get)),
    )

    while all_nodes_to_get:
        nodes_to_get = [
            all_nodes_to_get.pop()
            for _ in range(min(len(all_nodes_to_get), n_per_batch))
        ]
        writer(
            "    PULLING %s:%s nodes (%d) for batch"
            % (source_backend, hashmap, len(nodes_to_get)),
        )

        batch = {
            k: v
            for k, v in zip(
                nodes_to_get,
                primary_backend.hmget(hashmap, nodes_to_get),
            )
        }
        for backend_name in destination_backends:
            _batch = {
                node: value
                for node, value in batch.items()
                if (
                    node not in backend_hashes[backend_name]
                    or (backend_hashes[backend_name][node] != primary_hashes[node])
                )
            }
            if _batch:
                writer(
                    "    UPDATING %s:%s nodes (%d)"
                    % (backend_name, hashmap, len(_batch)),
                )

                backend = LAZY_JSON_BACKENDS[backend_name]()
                backend.hmset(hashmap, _batch)
                writer(
                    "    UPDATED %s:%s nodes (%d): %r"
                    % (backend_name, hashmap, len(_batch), sorted(_batch)),
                )


def sync_lazy_json_across_backends(batch_size=5000, keys_to_sync=None):
    """Sync data from the primary backend to the secondary ones.

    If there is only one backend, this is a no-op.
    """
    if len(CF_TICK_GRAPH_DATA_BACKENDS) > 1:
        # pulling in this order helps us ensure we get a consistent view
        # of the backend data even if we did not sync from a snapshot
        all_collections = set(CF_TICK_GRAPH_DATA_HASHMAPS + ["lazy_json"])
        ordered_collections = [
            "lazy_json",
            "node_attrs",
            "pr_info",
            "version_pr_info",
            "pr_json",
            "versions",
        ]
        rest_of_the_collections = list(all_collections - set(ordered_collections))

        def _write_and_flush(x):
            print(x, flush=True)

        for hashmap in ordered_collections + rest_of_the_collections:
            print("SYNCING %s" % hashmap, flush=True)
            sync_lazy_json_hashmap(
                hashmap,
                CF_TICK_GRAPH_DATA_PRIMARY_BACKEND,
                CF_TICK_GRAPH_DATA_BACKENDS[1:],
                writer=_write_and_flush,
                keys_to_sync=keys_to_sync,
            )

        # if mongodb has better performance we do this
        # only certain collections need to be updated in a single transaction
        # all_collections = set(CF_TICK_GRAPH_DATA_HASHMAPS + ["lazy_json"])
        # pr_collections = {"pr_info", "pr_json", "version_pr_info"}
        # node_collections = {"node_attrs", "lazy_json"}
        # parallel_collections = all_collections - pr_collections - node_collections

        # for collection_set in [pr_collections, node_collections]:
        #     with primary_backend.snapshot_context():
        #         with tqdm.tqdm(
        #             collection_set,
        #             ncols=80,
        #             desc="syncing %r" % collection_set,
        #         ) as pbar:
        #             for hashmap in pbar:
        #                 tqdm.tqdm.write("SYNCING %s" % hashmap)
        #                 _flush_it()
        #                 _sync_hashmap(hashmap, batch_size, primary_backend)

        # with tqdm.tqdm(
        #     parallel_collections,
        #     ncols=80,
        #     desc="syncing %r" % parallel_collections,
        # ) as pbar:
        #     for hashmap in pbar:
        #         tqdm.tqdm.write("SYNCING %s" % hashmap)
        #         _flush_it()
        #         _sync_hashmap(hashmap, batch_size, primary_backend)


def remove_key_for_hashmap(name, node):
    """Remove the key node for hashmap name."""
    for backend_name in CF_TICK_GRAPH_DATA_BACKENDS:
        backend = LAZY_JSON_BACKENDS[backend_name]()
        backend.hdel(name, [node])


def get_all_keys_for_hashmap(name):
    """Get all keys for the hashmap `name`."""
    backend = LAZY_JSON_BACKENDS[CF_TICK_GRAPH_DATA_PRIMARY_BACKEND]()
    return backend.hkeys(name)


@contextlib.contextmanager
def lazy_json_transaction():
    try:
        backend = LAZY_JSON_BACKENDS[CF_TICK_GRAPH_DATA_PRIMARY_BACKEND]()
        with backend.transaction_context():
            yield None
    finally:
        pass


@contextlib.contextmanager
def lazy_json_snapshot():
    try:
        backend = LAZY_JSON_BACKENDS[CF_TICK_GRAPH_DATA_PRIMARY_BACKEND]()
        with backend.snapshot_context():
            yield None
    finally:
        pass


@contextlib.contextmanager
def lazy_json_override_backends(
    new_backends,
    hashmaps_to_sync=None,
    use_file_cache=None,
    keys_to_sync=None,
):
    global CF_TICK_GRAPH_DATA_BACKENDS
    global CF_TICK_GRAPH_DATA_PRIMARY_BACKEND
    global CF_TICK_GRAPH_DATA_USE_FILE_CACHE

    old_cache = CF_TICK_GRAPH_DATA_USE_FILE_CACHE
    old_backends = CF_TICK_GRAPH_DATA_BACKENDS
    try:
        CF_TICK_GRAPH_DATA_BACKENDS = tuple(new_backends)
        CF_TICK_GRAPH_DATA_PRIMARY_BACKEND = new_backends[0]
        if use_file_cache is not None:
            CF_TICK_GRAPH_DATA_USE_FILE_CACHE = use_file_cache
        yield
    finally:
        if hashmaps_to_sync is not None:
            sync_backends = list(set(old_backends) - set(new_backends))
            if sync_backends:
                for hashmap in hashmaps_to_sync:
                    print(
                        f"SYNCING {hashmap} from {new_backends[0]} to {sync_backends}",
                        flush=True,
                    )
                    sync_lazy_json_hashmap(
                        hashmap,
                        new_backends[0],
                        sync_backends,
                        keys_to_sync=keys_to_sync,
                    )

        CF_TICK_GRAPH_DATA_BACKENDS = old_backends
        CF_TICK_GRAPH_DATA_PRIMARY_BACKEND = old_backends[0]
        CF_TICK_GRAPH_DATA_USE_FILE_CACHE = old_cache


def get_lazy_json_backends():
    return CF_TICK_GRAPH_DATA_BACKENDS


def get_lazy_json_primary_backend():
    return CF_TICK_GRAPH_DATA_PRIMARY_BACKEND


def sync_lazy_json_hashmap_key(
    hashmap,
    key,
    source_backend,
    destination_backends,
):
    src = LAZY_JSON_BACKENDS[source_backend]()
    src_data = src.hget(hashmap, key)
    for backend_name in destination_backends:
        backend = LAZY_JSON_BACKENDS[backend_name]()
        if not backend.hexists(hashmap, key) or (
            backend.hget(hashmap, key) != src_data
        ):
            backend.hset(hashmap, key, src_data)


def sync_lazy_json_object(
    lzj,
    source_backend,
    destination_backends,
):
    sync_lazy_json_hashmap_key(
        lzj.hashmap,
        lzj.node,
        source_backend,
        destination_backends,
    )


class LazyJson(MutableMapping):
    """Lazy load a dict from a json file and save it when updated"""

    def __init__(self, file_name: str):
        self.file_name = file_name
        self._data: Optional[dict] = None
        self._data_hash_at_load = None
        self._in_context = False
        fparts = os.path.split(self.file_name)
        if len(fparts[0]) > 0:
            key = fparts[0]
            node = fparts[1][: -len(".json")]
        else:
            key = "lazy_json"
            node = self.file_name[: -len(".json")]
        self.hashmap = key
        self.node = node

        # make this backwards compatible with old behavior
        if CF_TICK_GRAPH_DATA_PRIMARY_BACKEND == "file":
            LAZY_JSON_BACKENDS[CF_TICK_GRAPH_DATA_PRIMARY_BACKEND]().hsetnx(
                self.hashmap,
                self.node,
                dumps({}),
            )

    @property
    def data(self):
        self._load()
        return self._data

    def clear(self):
        assert self._in_context
        self._load()
        self._data.clear()

    def __len__(self) -> int:
        self._load()
        assert self._data is not None
        return len(self._data)

    def __iter__(self) -> Iterator[Any]:
        self._load()
        assert self._data is not None
        yield from self._data

    def __delitem__(self, v: Any) -> None:
        assert self._in_context
        self._load()
        assert self._data is not None
        del self._data[v]

    def _load(self) -> None:
        if self._data is None:
            file_backend = LAZY_JSON_BACKENDS["file"]()

            # check if we have it in the cache first
            # if yes, load it from cache, if not load from primary backend and cache it
            if CF_TICK_GRAPH_DATA_USE_FILE_CACHE and file_backend.hexists(
                self.hashmap, self.node
            ):
                data_str = file_backend.hget(self.hashmap, self.node)
            else:
                backend = LAZY_JSON_BACKENDS[CF_TICK_GRAPH_DATA_PRIMARY_BACKEND]()
                backend.hsetnx(self.hashmap, self.node, dumps({}))
                data_str = backend.hget(self.hashmap, self.node)
                if isinstance(data_str, bytes):
                    data_str = data_str.decode("utf-8")

                # cache it locally for later
                if (
                    CF_TICK_GRAPH_DATA_USE_FILE_CACHE
                    and CF_TICK_GRAPH_DATA_PRIMARY_BACKEND != "file"
                ):
                    file_backend.hset(self.hashmap, self.node, data_str)

            self._data_hash_at_load = hashlib.sha256(
                data_str.encode("utf-8"),
            ).hexdigest()
            self._data = loads(data_str)

    def _dump(self, purge=False) -> None:
        self._load()
        data_str = dumps(self._data)
        curr_hash = hashlib.sha256(data_str.encode("utf-8")).hexdigest()
        if curr_hash != self._data_hash_at_load:
            self._data_hash_at_load = curr_hash

            # cache it locally
            if CF_TICK_GRAPH_DATA_USE_FILE_CACHE:
                file_backend = LAZY_JSON_BACKENDS["file"]()
                file_backend.hset(self.hashmap, self.node, data_str)

            # sync changes to all backends
            for backend_name in CF_TICK_GRAPH_DATA_BACKENDS:
                if backend_name == "file" and CF_TICK_GRAPH_DATA_USE_FILE_CACHE:
                    continue
                backend = LAZY_JSON_BACKENDS[backend_name]()
                backend.hset(self.hashmap, self.node, data_str)

        if purge:
            # this evicts the json from memory and trades i/o for mem
            # the bot uses too much mem if we don't do this
            self._data = None
            self._data_hash_at_load = None

    def __getitem__(self, item: Any) -> Any:
        self._load()
        assert self._data is not None
        return self._data[item]

    def __setitem__(self, key: Any, value: Any) -> None:
        assert self._in_context
        self._load()
        assert self._data is not None
        self._data[key] = value

    def __getstate__(self) -> dict:
        state = self.__dict__.copy()
        state["_data"] = None
        state["_data_hash_at_load"] = None
        return state

    def __enter__(self) -> "LazyJson":
        self._in_context = True
        return self

    def __exit__(self, *args: Any) -> Any:
        self._dump(purge=True)
        self._in_context = False

    def __eq__(self, other: object) -> bool:
        if isinstance(other, LazyJson):
            return self.file_name == other.file_name and self.data == other.data
        elif isinstance(other, dict):
            return self.data == other
        else:
            return super().__eq__(other)


def default(obj: Any) -> Any:
    """For custom object serialization."""
    if isinstance(obj, LazyJson):
        return {"__lazy_json__": obj.file_name}
    elif isinstance(obj, Set):
        return {"__set__": True, "elements": sorted(obj)}
    elif isinstance(obj, nx.DiGraph):
        nld = nx.node_link_data(obj, edges="links")
        links = nld["links"]
        links2 = sorted(links, key=lambda x: f'{x["source"]}{x["target"]}')
        nld["links"] = links2
        return {"__nx_digraph__": True, "node_link_data": nld}
    raise TypeError(repr(obj) + " is not JSON serializable")


def object_hook(dct: dict) -> Union[LazyJson, Set, dict]:
    """For custom object deserialization."""
    if "__lazy_json__" in dct:
        return LazyJson(dct["__lazy_json__"])
    elif "__set__" in dct:
        return set(dct["elements"])
    elif "__nx_digraph__" in dct:
        return nx.node_link_graph(dct["node_link_data"], edges="links")
    return dct


def dumps(
    obj: Any,
    sort_keys: bool = True,
    separators: Any = (",", ":"),
    default: "Callable[[Any], Any]" = default,
    **kwargs: Any,
) -> str:
    """Returns a JSON string from a Python object."""
    return json.dumps(
        obj,
        sort_keys=sort_keys,
        # separators=separators,
        default=default,
        indent=1,
        **kwargs,
    )


def dump(
    obj: Any,
    fp: IO[str],
    sort_keys: bool = True,
    separators: Any = (",", ":"),
    default: "Callable[[Any], Any]" = default,
    **kwargs: Any,
) -> None:
    """Returns a JSON string from a Python object."""
    return json.dump(
        obj,
        fp,
        sort_keys=sort_keys,
        # separators=separators,
        default=default,
        indent=1,
        **kwargs,
    )


def loads(
    s: str, object_hook: "Callable[[dict], Any]" = object_hook, **kwargs: Any
) -> dict:
    """Loads a string as JSON, with appropriate object hooks"""
    return json.loads(s, object_hook=object_hook, **kwargs)


def load(
    fp: IO[str],
    object_hook: "Callable[[dict], Any]" = object_hook,
    **kwargs: Any,
) -> dict:
    """Loads a file object as JSON, with appropriate object hooks."""
    return json.load(fp, object_hook=object_hook, **kwargs)


def main_sync(ctx: CliContext):
    if not ctx.dry_run:
        sync_lazy_json_across_backends()


def main_cache(ctx: CliContext):
    global CF_TICK_GRAPH_DATA_BACKENDS

    if not ctx.dry_run and len(CF_TICK_GRAPH_DATA_BACKENDS) > 1:
        OLD_CF_TICK_GRAPH_DATA_BACKENDS = CF_TICK_GRAPH_DATA_BACKENDS
        try:
            CF_TICK_GRAPH_DATA_BACKENDS = (
                CF_TICK_GRAPH_DATA_PRIMARY_BACKEND,
                "file",
            )
            sync_lazy_json_across_backends()
        finally:
            CF_TICK_GRAPH_DATA_BACKENDS = OLD_CF_TICK_GRAPH_DATA_BACKENDS


<<<<<<< HEAD
def _get_pth_blob_sha_and_content(pth, gh):
    try:
        cnt = gh.get_repo(DEPLOY_REPO).get_contents(pth)
        # I was using the decoded_content attribute here, but it seems that
        # every once and a while github does not send the encoding correctly
        # so I switched to doing the decoding by hand.
        data = base64.b64decode(cnt.content.encode("utf-8")).decode("utf-8")
        return cnt.sha, data
    except github.UnknownObjectException:
        return None, None


def _push_lazy_json_via_gh_api(lzj: LazyJson):
    from conda_forge_tick.git_utils import github_client
    from conda_forge_tick.utils import get_bot_run_url

    json_data = lzj.data
    filename = lzj.file_name

    bn, fn = os.path.split(filename)
    if fn.endswith(".json"):
        fn = fn[:-5]
    data = dumps(json_data)
    pth = get_sharded_path(filename)
    msg = f"{bn} - {fn} - {get_bot_run_url()}"

    ntries = 10
    for tr in range(ntries):
        try:
            gh = github_client()
            repo = gh.get_repo(DEPLOY_REPO)

            sha, cnt = _get_pth_blob_sha_and_content(pth, gh)
            if sha is None:
                repo.create_file(
                    pth,
                    msg,
                    data,
                )
            else:
                if cnt != data:
                    repo.update_file(
                        pth,
                        msg,
                        data,
                        sha,
                    )
            break
        except Exception as e:
            logger.warning(
                "failed to push '%s' - trying %d more times",
                filename,
                ntries - tr - 1,
                exc_info=e,
            )
            if tr == ntries - 1:
                raise e


def _recursive_push_lazy_json_via_gh_api(data, seen=None):
    seen = seen or []

    if isinstance(data, LazyJson):
        _push_lazy_json_via_gh_api(data)

    if isinstance(data, Mapping):
        for v in data.values():
            if v not in seen:
                seen.append(v)
                seen = _recursive_push_lazy_json_via_gh_api(v, seen=seen)
    elif (
        isinstance(data, Collection)
        and not isinstance(data, str)
        and not isinstance(data, bytes)
    ):
        for v in data:
            if v not in seen:
                seen.append(v)
                seen = _recursive_push_lazy_json_via_gh_api(v, seen=seen)

    return seen


def push_lazy_json_via_gh_api(lzj: LazyJson, recursive: bool = False):
    """Push a lazy json object to the cf-graph-countyfair repo via the GitHub API.

    Parameters
    ----------
    lzj : LazyJson
        The lazy json object to push.
    recursive : bool, optional
        If True, push all lazy json objects in the data structure, by default False.
    """
    if recursive:
        _recursive_push_lazy_json_via_gh_api(lzj)
    else:
        _push_lazy_json_via_gh_api(lzj)


=======
>>>>>>> 439f365c
def touch_all_lazy_json_refs(data, _seen=None):
    """Touch all lazy json refs in the data structure to ensure they are loaded
    and ready to use.

    Parameters
    ----------
    data : Any
        The data structure to touch. The data structure will be recursively
        traversed to touch all LazyJson objects by calling their `data` property.
    """
    from collections.abc import Mapping

    _seen = _seen or []

    if isinstance(data, Mapping):
        for v in data.values():
            if v not in _seen:
                _seen.append(v)
                _seen = touch_all_lazy_json_refs(v, _seen=_seen)
    elif (
        isinstance(data, Collection)
        and not isinstance(data, str)
        and not isinstance(data, bytes)
    ):
        for v in data:
            if v not in _seen:
                _seen.append(v)
                _seen = touch_all_lazy_json_refs(v, _seen=_seen)

    if isinstance(data, LazyJson):
        data.data

    return _seen<|MERGE_RESOLUTION|>--- conflicted
+++ resolved
@@ -57,14 +57,7 @@
     "migrators",
 ]
 
-<<<<<<< HEAD
 CF_TICK_GRAPH_GITHUB_BACKEND_BASE_URL = f"https://github.com/{DEPLOY_REPO}/raw/master"
-=======
-CF_TICK_GRAPH_GITHUB_BACKEND_REPO = "regro/cf-graph-countyfair"
-CF_TICK_GRAPH_GITHUB_BACKEND_BASE_URL = (
-    f"https://github.com/{CF_TICK_GRAPH_GITHUB_BACKEND_REPO}/raw/master"
-)
->>>>>>> 439f365c
 CF_TICK_GRAPH_GITHUB_BACKEND_NUM_DIRS = 5
 
 
@@ -324,7 +317,7 @@
         from conda_forge_tick.git_utils import github_client
 
         self._gh = github_client()
-        self._repo = self._gh.get_repo(CF_TICK_GRAPH_GITHUB_BACKEND_REPO)
+        self._repo = self._gh.get_repo(DEPLOY_REPO)
 
     @contextlib.contextmanager
     def transaction_context(self) -> "Iterator[FileLazyJsonBackend]":
@@ -493,7 +486,7 @@
         for tr in range(ntries):
             try:
                 cnts = requests.get(
-                    f"https://api.github.com/repos/{CF_TICK_GRAPH_GITHUB_BACKEND_REPO}/contents/{pth}",
+                    f"https://api.github.com/repos/{DEPLOY_REPO}/contents/{pth}",
                     headers=hrds,
                 )
                 cnts.raise_for_status()
@@ -1176,108 +1169,6 @@
             CF_TICK_GRAPH_DATA_BACKENDS = OLD_CF_TICK_GRAPH_DATA_BACKENDS
 
 
-<<<<<<< HEAD
-def _get_pth_blob_sha_and_content(pth, gh):
-    try:
-        cnt = gh.get_repo(DEPLOY_REPO).get_contents(pth)
-        # I was using the decoded_content attribute here, but it seems that
-        # every once and a while github does not send the encoding correctly
-        # so I switched to doing the decoding by hand.
-        data = base64.b64decode(cnt.content.encode("utf-8")).decode("utf-8")
-        return cnt.sha, data
-    except github.UnknownObjectException:
-        return None, None
-
-
-def _push_lazy_json_via_gh_api(lzj: LazyJson):
-    from conda_forge_tick.git_utils import github_client
-    from conda_forge_tick.utils import get_bot_run_url
-
-    json_data = lzj.data
-    filename = lzj.file_name
-
-    bn, fn = os.path.split(filename)
-    if fn.endswith(".json"):
-        fn = fn[:-5]
-    data = dumps(json_data)
-    pth = get_sharded_path(filename)
-    msg = f"{bn} - {fn} - {get_bot_run_url()}"
-
-    ntries = 10
-    for tr in range(ntries):
-        try:
-            gh = github_client()
-            repo = gh.get_repo(DEPLOY_REPO)
-
-            sha, cnt = _get_pth_blob_sha_and_content(pth, gh)
-            if sha is None:
-                repo.create_file(
-                    pth,
-                    msg,
-                    data,
-                )
-            else:
-                if cnt != data:
-                    repo.update_file(
-                        pth,
-                        msg,
-                        data,
-                        sha,
-                    )
-            break
-        except Exception as e:
-            logger.warning(
-                "failed to push '%s' - trying %d more times",
-                filename,
-                ntries - tr - 1,
-                exc_info=e,
-            )
-            if tr == ntries - 1:
-                raise e
-
-
-def _recursive_push_lazy_json_via_gh_api(data, seen=None):
-    seen = seen or []
-
-    if isinstance(data, LazyJson):
-        _push_lazy_json_via_gh_api(data)
-
-    if isinstance(data, Mapping):
-        for v in data.values():
-            if v not in seen:
-                seen.append(v)
-                seen = _recursive_push_lazy_json_via_gh_api(v, seen=seen)
-    elif (
-        isinstance(data, Collection)
-        and not isinstance(data, str)
-        and not isinstance(data, bytes)
-    ):
-        for v in data:
-            if v not in seen:
-                seen.append(v)
-                seen = _recursive_push_lazy_json_via_gh_api(v, seen=seen)
-
-    return seen
-
-
-def push_lazy_json_via_gh_api(lzj: LazyJson, recursive: bool = False):
-    """Push a lazy json object to the cf-graph-countyfair repo via the GitHub API.
-
-    Parameters
-    ----------
-    lzj : LazyJson
-        The lazy json object to push.
-    recursive : bool, optional
-        If True, push all lazy json objects in the data structure, by default False.
-    """
-    if recursive:
-        _recursive_push_lazy_json_via_gh_api(lzj)
-    else:
-        _push_lazy_json_via_gh_api(lzj)
-
-
-=======
->>>>>>> 439f365c
 def touch_all_lazy_json_refs(data, _seen=None):
     """Touch all lazy json refs in the data structure to ensure they are loaded
     and ready to use.
