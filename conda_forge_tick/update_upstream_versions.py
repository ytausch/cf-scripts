import functools
import hashlib
import logging
import os
import secrets
import time
from concurrent.futures import as_completed
from typing import (
    Any,
    Dict,
    Iterable,
    Iterator,
    List,
    Literal,
    Mapping,
    Optional,
    Tuple,
    TypeVar,
    Union,
)

import networkx as nx
import tqdm
from conda_forge_feedstock_ops.container_utils import (
    get_default_log_level_args,
    run_container_operation,
    should_use_container,
)

from conda_forge_tick.cli_context import CliContext
from conda_forge_tick.executors import executor
from conda_forge_tick.lazy_json_backends import LazyJson, dumps
from conda_forge_tick.settings import (
<<<<<<< HEAD
    FRAC_UPDATE_UPSTREAM_VERSIONS,
=======
    settings,
>>>>>>> 5fb04974
)
from conda_forge_tick.update_sources import (
    CRAN,
    NPM,
    NVIDIA,
    AbstractSource,
    CratesIO,
    Github,
    GithubReleases,
    IncrementAlphaRawURL,
    PyPI,
    RawURL,
    ROSDistro,
)
from conda_forge_tick.utils import get_keys_default, load_existing_graph

T = TypeVar("T")

# conda_forge_tick :: cft
logger = logging.getLogger(__name__)

RNG = secrets.SystemRandom()


def ignore_version(attrs: Mapping[str, Any], version: str) -> bool:
    """
    Check if a version should be ignored based on the `conda-forge.yml` file.
    :param attrs: The node attributes
    :param version: The version to check
    :return: True if the version should be ignored, False otherwise
    """
    versions_to_ignore = get_keys_default(
        attrs,
        ["conda-forge.yml", "bot", "version_updates", "exclude"],
        {},
        [],
    )
    return (
        version.replace("-", ".") in versions_to_ignore or version in versions_to_ignore
    )


def get_latest_version_local(
    name: str,
    attrs: Mapping[str, Any],
    sources: Iterable[AbstractSource],
) -> Dict[str, Union[Literal[False], str]]:
    """
    Given a package, return the new version information to be written into the cf-graph.

    Parameters
    ----------
    name
        The name of the feedstock.
    attrs
        The node attributes of the feedstock.
    sources
        The version sources to use.

    Returns
    -------
    version_data : dict
        The new version information.
    """
    version_data: Dict[str, Union[Literal[False], str]] = {"new_version": False}

    if name == "ca-policy-lcg":
        logger.warning(
            "ca-policy-lcg is manually excluded from automatic version updates because it runs too long "
            "and hangs the bot",
        )
        return version_data

    version_sources = get_keys_default(
        attrs,
        ["conda-forge.yml", "bot", "version_updates", "sources"],
        {},
        None,
    )

    sources_to_use: Iterable[AbstractSource]
    if version_sources is not None:
        version_sources = [vs.lower() for vs in version_sources]
        sources_to_use_list = []
        for vs in version_sources:
            for source in sources:
                if source.name.lower() == vs:
                    sources_to_use_list.append(source)
                    break
            else:
                logger.warning(
                    f"Package {name} requests version source '{vs}' which is not available. Skipping.",
                )

        sources_to_use = sources_to_use_list

        logger.debug(
            f"{name} defines the following custom version sources: {[source.name for source in sources_to_use]}",
        )
        skipped_sources = [
            source.name for source in sources if source not in sources_to_use
        ]
        if skipped_sources:
            logger.debug(f"Therefore, we skip the following sources: {skipped_sources}")
        else:
            logger.debug("No sources are skipped.")

    else:
        sources_to_use = sources

    exceptions = []
    for source in sources_to_use:
        try:
            logger.debug(f"Fetching latest version for {name} from {source.name}...")
            url = source.get_url(attrs)
            if url is None:
                continue
            logger.debug(f"Using URL {url}")
            ver = source.get_version(url)
            if not ver:
                logger.debug(f"Upstream: Could not find version on {source.name}")
                continue
            logger.debug(f"Found version {ver} on {source.name}")
            version_data["new_version"] = ver
            break
        except Exception as e:
            logger.error(
                f"An exception occurred while fetching {name} from {source.name}: {e}",
            )
            exceptions.append(e)

    new_version = version_data["new_version"]

    if not new_version and exceptions:
        logger.error(
            "Cannot find version on any source, exceptions occurred. Raising the first exception.",
        )
        raise exceptions[0]

    if not new_version:
        logger.debug("Upstream: Could not find version on any source")
        return version_data

    if ignore_version(attrs, new_version):
        logger.debug(
            f"Ignoring version {new_version} because it is in the exclude list.",
        )
        version_data["new_version"] = False

    return version_data


def get_latest_version_containerized(
    name: str,
    attrs: Mapping[str, Any],
    sources: Iterable[AbstractSource],
) -> Dict[str, Union[Literal[False], str]]:
    """
    Given a package, return the new version information to be written into the cf-graph.

    **This function runs the version parsing in a container.**

    Parameters
    ----------
    name
        The name of the feedstock.
    attrs
        The node attributes of the feedstock.
    sources
        The version sources to use.

    Returns
    -------
    version_data : dict
        The new version information.
    """
    if "feedstock_name" not in attrs:
        attrs["feedstock_name"] = name

    args = [
        "conda-forge-tick-container",
        "get-latest-version",
        "--existing-feedstock-node-attrs",
        "-",
        "--sources",
        ",".join([source.name for source in sources]),
    ]
    args += get_default_log_level_args(logger)

    json_blob = dumps(attrs.data) if isinstance(attrs, LazyJson) else dumps(attrs)

    return run_container_operation(
        args,
        input=json_blob,
    )


def get_latest_version(
    name: str,
    attrs: Mapping[str, Any],
    sources: Iterable[AbstractSource],
    use_container: bool | None = None,
) -> Dict[str, Union[Literal[False], str]]:
    """
    Given a package, return the new version information to be written into the cf-graph.

    Parameters
    ----------
    name
        The name of the feedstock.
    attrs
        The node attributes of the feedstock.
    sources
        The version sources to use.
    use_container : bool, optional
        Whether to use a container to run the version parsing.
        If None, the function will use a container if the environment
        variable `CF_FEEDSTOCK_OPS_IN_CONTAINER` is 'false'. This feature can be
        used to avoid container in container calls.

    Returns
    -------
    version_data : dict
        The new version information.
    """
    if should_use_container(use_container=use_container):
        return get_latest_version_containerized(name, attrs, sources)
    else:
        return get_latest_version_local(name, attrs, sources)


def get_job_number_for_package(name: str, n_jobs: int):
    return abs(int(hashlib.sha1(name.encode("utf-8")).hexdigest(), 16)) % n_jobs + 1


def filter_nodes_for_job(
    all_nodes: Iterable[Tuple[str, T]],
    job: int,
    n_jobs: int,
) -> Iterator[Tuple[str, T]]:
    return (t for t in all_nodes if get_job_number_for_package(t[0], n_jobs) == job)


def include_node(package_name: str, payload_attrs: Mapping) -> bool:
    """
    Given a package name and its node attributes, determine whether
    the package should be included in the update process.

    Also log the reason why a package is not included.

    :param package_name: The name of the package
    :param payload_attrs: The cf-graph node payload attributes for the package
    :return: True if the package should be included, False otherwise
    """
    pr_info = payload_attrs.get("pr_info", {})

    if payload_attrs.get("parsing_error"):
        logger.debug(
            f"Skipping {package_name} because it is marked as having a parsing error. The error is printed below.\n"
            f"{payload_attrs['parsing_error']}",
        )
        return False

    if payload_attrs.get("archived"):
        logger.debug(
            f"Skipping {package_name} because it is marked as archived.",
        )
        return False

    if pr_info.get("bad") and "Upstream" not in pr_info.get("bad"):
        logger.debug(
            f"Skipping {package_name} because its corresponding Pull Request is "
            f"marked as bad with a non-upstream issue. The error is printed below.\n"
            f"{pr_info['bad']}",
        )
        return False

    if pr_info.get("bad"):
        logger.debug(
            f"Note: {package_name} has a bad Pull Request, but this is marked as an upstream issue. "
            f"Therefore, it will be included in the update process. The error is printed below.\n"
            f"{pr_info['bad']}",
        )
        # no return here

    return True


def _update_upstream_versions_sequential(
    to_update: Iterable[Tuple[str, Mapping]],
    sources: Iterable[AbstractSource],
) -> None:
    node_count = 0
    for node, attrs in to_update:
        # checking each node
        version_data: Dict[str, Union[Literal[False], str]] = {}

        # New version request
        try:
            # check for latest version
            version_data.update(get_latest_version(node, attrs, sources))
        except Exception as e:
            try:
                se = repr(e)
            except Exception as ee:
                se = f"Bad exception string: {ee}"
            logger.warning(f"Warning: Error getting upstream version of {node}: {se}")
            version_data["bad"] = "Upstream: Error getting upstream version"
        else:
            logger.info(
                f"# {node_count:<5} - {node} - {attrs.get('version')} "
                f"-> {version_data.get('new_version')}",
            )

        logger.debug("writing out file")
        lazyjson = LazyJson(f"versions/{node}.json")
        with lazyjson as version_attrs:
            version_attrs.clear()
            version_attrs.update(version_data)
        node_count += 1


def _update_upstream_versions_process_pool(
    to_update: Iterable[Tuple[str, Mapping]],
    sources: Iterable[AbstractSource],
) -> None:
    futures = {}
    # we use threads here since all of the work is done in a container anyways
    with executor(kind="thread", max_workers=5) as pool:
        for node, attrs in tqdm.tqdm(
            to_update,
            ncols=80,
            desc="submitting version update jobs",
        ):
<<<<<<< HEAD
            if RNG.random() >= FRAC_UPDATE_UPSTREAM_VERSIONS:
=======
            if RNG.random() >= settings().frac_update_upstream_versions:
>>>>>>> 5fb04974
                continue

            futures.update(
                {
                    pool.submit(get_latest_version, node, attrs, sources): (
                        node,
                        attrs,
                    ),
                },
            )

        n_tot = len(futures)
        n_left = len(futures)
        start = time.time()
        # eta :: elapsed time average
        eta = -1.0
        for f in as_completed(futures):
            n_left -= 1
            if n_left % 10 == 0:
                eta = (time.time() - start) / (n_tot - n_left) * n_left

            node, attrs = futures[f]
            version_data = {}
            try:
                # check for latest version
                version_data.update(f.result())
            except Exception as e:
                try:
                    se = repr(e)
                except Exception as ee:
                    se = f"Bad exception string: {ee}"
                logger.error(
                    "itr % 5d - eta % 5ds: "
                    "Error getting upstream version of %s: %s"
                    % (n_left, eta, node, se),
                )
                version_data["bad"] = "Upstream: Error getting upstream version"
            else:
                logger.info(
                    "itr % 5d - eta % 5ds: %s - %s -> %s"
                    % (
                        n_left,
                        eta,
                        node,
                        attrs.get("version", "<no-version>"),
                        version_data["new_version"],
                    ),
                )
            # writing out file
            lazyjson = LazyJson(f"versions/{node}.json")
            with lazyjson as version_attrs:
                version_attrs.clear()
                version_attrs.update(version_data)


@functools.lru_cache(maxsize=1)
def all_version_sources():
    return (
        PyPI(),
        CRAN(),
        CratesIO(),
        NPM(),
        Github(),
        GithubReleases(),
        NVIDIA(),
        ROSDistro(),
        RawURL(),
        IncrementAlphaRawURL(),
    )


def update_upstream_versions(
    gx: nx.DiGraph,
    sources: Optional[Iterable[AbstractSource]] = None,
    debug: bool = False,
    job=1,
    n_jobs=1,
    package: Optional[str] = None,
) -> None:
    """
    Update the upstream versions of packages.
    :param gx: The conda forge graph
    :param sources: The sources to use for fetching the upstream versions
    :param debug: Whether to run in debug mode
    :param job: The job number
    :param n_jobs: The total number of jobs
    :param package: The package to update. If None, update all packages.
    """
    if package and package not in gx.nodes:
        logger.error(f"Package {package} not found in graph. Exiting.")
        return

    # In the future, we should have some sort of typed graph structure
    all_nodes: Iterable[Tuple[str, Mapping[str, Mapping]]] = (
        [(package, gx.nodes.get(package))] if package else gx.nodes.items()
    )

    job_nodes = filter_nodes_for_job(all_nodes, job, n_jobs)

    if not job_nodes:
        logger.info(f"No packages to update for job {job}")
        return

    def extract_payload(node: Tuple[str, Mapping[str, Mapping]]) -> Tuple[str, Mapping]:
        name, attrs = node
        return name, attrs["payload"]

    payload_extracted = map(extract_payload, job_nodes)

    to_update: List[Tuple[str, Mapping]] = list(
        filter(
            lambda node: include_node(node[0], node[1]),
            payload_extracted,
        ),
    )

    RNG.shuffle(to_update)

    sources = all_version_sources() if sources is None else sources

    updater = (
        _update_upstream_versions_sequential
        if debug or package
        else _update_upstream_versions_process_pool
    )

    logger.info("Updating upstream versions")
    updater(to_update, sources)


def main(
    ctx: CliContext,
    job: int = 1,
    n_jobs: int = 1,
    package: Optional[str] = None,
) -> None:
    """
    Main function for updating the upstream versions of packages.
    :param ctx: The CLI context.
    :param job: The job number.
    :param n_jobs: The total number of jobs.
    :param package: The package to update. If None, update all packages.
    """
    logger.info("Reading graph")
    # Graph enabled for inspection
    gx = load_existing_graph()

    # Check if 'versions' folder exists or create a new one;
    os.makedirs("versions", exist_ok=True)
    # call update
    update_upstream_versions(
        gx,
        debug=ctx.debug,
        job=job,
        n_jobs=n_jobs,
        package=package,
    )<|MERGE_RESOLUTION|>--- conflicted
+++ resolved
@@ -31,11 +31,7 @@
 from conda_forge_tick.executors import executor
 from conda_forge_tick.lazy_json_backends import LazyJson, dumps
 from conda_forge_tick.settings import (
-<<<<<<< HEAD
-    FRAC_UPDATE_UPSTREAM_VERSIONS,
-=======
     settings,
->>>>>>> 5fb04974
 )
 from conda_forge_tick.update_sources import (
     CRAN,
@@ -370,11 +366,7 @@
             ncols=80,
             desc="submitting version update jobs",
         ):
-<<<<<<< HEAD
-            if RNG.random() >= FRAC_UPDATE_UPSTREAM_VERSIONS:
-=======
             if RNG.random() >= settings().frac_update_upstream_versions:
->>>>>>> 5fb04974
                 continue
 
             futures.update(
